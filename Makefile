# Makefile for Expyriment
# (c) Florian Krause <florian@expyriment.org> &
# 	  Oliver Lindemann <oliver@expyriment.org>

<<<<<<< HEAD
.PHONY: build install clean source_tarball
=======
.PHONY: install clean
>>>>>>> 8170706b

html_documentation: documentation/html
pdf_documentation: documentation/Expyriment.pdf
api_ref_html: documentation/api_ref_html
build: build/release

CLI_SCRIPT=test
override_dh_install:
	echo "#!/bin/sh" > $(CLI_SCRIPT)
	echo "set -e" >> $(CLI_SCRIPT)
	echo -n "python -m expyriment.cli \$$* |" >> $(CLI_SCRIPT) 
	echo "sed 's/ python -m expyriment.cli / expyriment /g'" >> $(CLI_SCRIPT)
	chmod 755 $(CLI_SCRIPT)


build/release: documentation/html documentation/Expyriment.pdf documentation/api_ref_html
	python setup.py build
	make --directory=documentation/sphinx clean
	make --directory=documentation/api clean
<<<<<<< HEAD
	@echo "copy files"
=======
>>>>>>> 8170706b
	@mv -f build/lib* build/release
	@cp -ra documentation build/release
	@cp -ra examples build/release
	@cp -at build/release  CHANGES.md COPYING.txt README.md
	@cp -at build/release  setup.py
	@python -c "from setup import *; print get_version()+'~'+get_revision()" >\
					build/release.version
	@find build/release -type f -name '*.swp' -o -name '*~' -o -name '*.bak'\
		-o -name '*.py[co]' -o -iname '#*#' | xargs -L 5 rm -f

<<<<<<< HEAD

# make zip file from the last release (make release)
zip: build/release
	@cd build;\
		VER=$$(cat release.version);\
		ln -s release expyriment-$$VER;\
		rm -f expyriment-$$VER.zip;\
		zip -r expyriment-$$VER.all.zip expyriment-$$VER;\
		rm expyriment-$$VER;\
		sha1sum expyriment-$$VER.all.zip

# make tarball from the last release (make release)
=======
zip: build/release
	@cd build;\
		VER=$$(cat release.version);\
		ln -s release expyriment-$$VER;\
		rm -f expyriment-$$VER.zip;\
		zip -r expyriment-$$VER.all.zip expyriment-$$VER;\
		rm expyriment-$$VER;\
		sha1sum expyriment-$$VER.all.zip

>>>>>>> 8170706b
tarball: build/release
	@cd build;\
		VER=$$(cat release.version);\
	 	read -p "Tarball version suffix: " VERSION_SUFFIX;\
<<<<<<< HEAD
		DIR=python-expyriment_$$VER$$VERSION_SUFFIX;\
		cp -ra release $$DIR;\
		rm  $$DIR/expyriment/_fonts -rf;\
		rm  $$DIR/documentation/html -rf;\
		rm  $$DIR/documentation/apt_ref_html -rf;\
		tar cfz $$DIR.orig.tar.gz $$DIR;\
		rm -rf $$DIR;\
		sha1sum $$DIR.orig.tar.gz;\
=======
		DIR=python-expyriment-$$VER$$VERSION_SUFFIX;\
		TAR=python-expyriment_$$VER$($VERSION_SUFFIX).orig.tar.gz;\
		cp -ra release $$DIR;\
		rm  $$DIR/expyriment/_fonts -rf;\
		rm  $$DIR/documentation/html -rf;\
		rm  $$DIR/documentation/Expyriment.pdf -rf;\
		rm  $$DIR/documentation/api_ref_html -rf;\
		tar cfz $$TAR $$DIR;\
		rm -rf $$DIR;\
		sha1sum $$TAR
>>>>>>> 8170706b

debian_package:
	@cd build;\
		VER=$$(cat release.version);\
	 	read -p "Tarball version suffix: " VERSION_SUFFIX;\
<<<<<<< HEAD
		DIR=python-expyriment_$$VER$$VERSION_SUFFIX;\
		tar xfz $$DIR.orig.tar.gz;\
=======
		DIR=python-expyriment-$$VER$$VERSION_SUFFIX;\
		TAR=python-expyriment_$$VER$($VERSION_SUFFIX).orig.tar.gz;\
		rm $$DIR -rf;\
		tar xfz $$TAR;\
>>>>>>> 8170706b
		cd $$DIR;\
		cp ../../debian ./ -ra;\
		debuild -rfakeroot -S ;\
		cd ..;\
<<<<<<< HEAD
		rm -rf $$DIR;	

build:
	-@rm -rf build/release
	python setup.py build

install:
	python setup.py install

html_documentation:
	make --directory=documentation/sphinx rst html
	rm -rf documentation/html
	cp -ra documentation/sphinx/_build/html documentation/html

pdf_documentation:
	make --directory=documentation/sphinx rst latexpdf
	mkdir -p documentation/pdf
	cp -ra documentation/sphinx/_build/latex/Expyriment.pdf documentation/pdf
=======
		#rm -rf $$DIR;	

install:
	python setup.py install

documentation/html:
	make --directory=documentation/sphinx rst html
	mv documentation/sphinx/_build/html documentation/html

documentation/Expyriment.pdf:
	make --directory=documentation/sphinx rst latexpdf
	mv documentation/sphinx/_build/latex/Expyriment.pdf documentation/
>>>>>>> 8170706b

documentation/api_ref_html:
	make --directory=documentation/api html
	mv documentation/api/_build documentation/api_ref_html

clean:
	@make --directory=documentation/sphinx clean
	@make --directory=documentation/api clean
	@rm -rf build \
<<<<<<< HEAD
			documentation/pdf\
=======
			documentation/Expyriment.pdf\
>>>>>>> 8170706b
			documentation/api_ref_html\
			documentation/html
	@find . -name '*.py[co]' \
		 -o -iname '#*#' | xargs -L 10 rm -f<|MERGE_RESOLUTION|>--- conflicted
+++ resolved
@@ -2,11 +2,7 @@
 # (c) Florian Krause <florian@expyriment.org> &
 # 	  Oliver Lindemann <oliver@expyriment.org>
 
-<<<<<<< HEAD
-.PHONY: build install clean source_tarball
-=======
 .PHONY: install clean
->>>>>>> 8170706b
 
 html_documentation: documentation/html
 pdf_documentation: documentation/Expyriment.pdf
@@ -26,10 +22,6 @@
 	python setup.py build
 	make --directory=documentation/sphinx clean
 	make --directory=documentation/api clean
-<<<<<<< HEAD
-	@echo "copy files"
-=======
->>>>>>> 8170706b
 	@mv -f build/lib* build/release
 	@cp -ra documentation build/release
 	@cp -ra examples build/release
@@ -40,9 +32,6 @@
 	@find build/release -type f -name '*.swp' -o -name '*~' -o -name '*.bak'\
 		-o -name '*.py[co]' -o -iname '#*#' | xargs -L 5 rm -f
 
-<<<<<<< HEAD
-
-# make zip file from the last release (make release)
 zip: build/release
 	@cd build;\
 		VER=$$(cat release.version);\
@@ -52,32 +41,10 @@
 		rm expyriment-$$VER;\
 		sha1sum expyriment-$$VER.all.zip
 
-# make tarball from the last release (make release)
-=======
-zip: build/release
-	@cd build;\
-		VER=$$(cat release.version);\
-		ln -s release expyriment-$$VER;\
-		rm -f expyriment-$$VER.zip;\
-		zip -r expyriment-$$VER.all.zip expyriment-$$VER;\
-		rm expyriment-$$VER;\
-		sha1sum expyriment-$$VER.all.zip
-
->>>>>>> 8170706b
 tarball: build/release
 	@cd build;\
 		VER=$$(cat release.version);\
 	 	read -p "Tarball version suffix: " VERSION_SUFFIX;\
-<<<<<<< HEAD
-		DIR=python-expyriment_$$VER$$VERSION_SUFFIX;\
-		cp -ra release $$DIR;\
-		rm  $$DIR/expyriment/_fonts -rf;\
-		rm  $$DIR/documentation/html -rf;\
-		rm  $$DIR/documentation/apt_ref_html -rf;\
-		tar cfz $$DIR.orig.tar.gz $$DIR;\
-		rm -rf $$DIR;\
-		sha1sum $$DIR.orig.tar.gz;\
-=======
 		DIR=python-expyriment-$$VER$$VERSION_SUFFIX;\
 		TAR=python-expyriment_$$VER$($VERSION_SUFFIX).orig.tar.gz;\
 		cp -ra release $$DIR;\
@@ -88,45 +55,19 @@
 		tar cfz $$TAR $$DIR;\
 		rm -rf $$DIR;\
 		sha1sum $$TAR
->>>>>>> 8170706b
 
 debian_package:
 	@cd build;\
 		VER=$$(cat release.version);\
 	 	read -p "Tarball version suffix: " VERSION_SUFFIX;\
-<<<<<<< HEAD
-		DIR=python-expyriment_$$VER$$VERSION_SUFFIX;\
-		tar xfz $$DIR.orig.tar.gz;\
-=======
 		DIR=python-expyriment-$$VER$$VERSION_SUFFIX;\
 		TAR=python-expyriment_$$VER$($VERSION_SUFFIX).orig.tar.gz;\
 		rm $$DIR -rf;\
 		tar xfz $$TAR;\
->>>>>>> 8170706b
 		cd $$DIR;\
 		cp ../../debian ./ -ra;\
 		debuild -rfakeroot -S ;\
 		cd ..;\
-<<<<<<< HEAD
-		rm -rf $$DIR;	
-
-build:
-	-@rm -rf build/release
-	python setup.py build
-
-install:
-	python setup.py install
-
-html_documentation:
-	make --directory=documentation/sphinx rst html
-	rm -rf documentation/html
-	cp -ra documentation/sphinx/_build/html documentation/html
-
-pdf_documentation:
-	make --directory=documentation/sphinx rst latexpdf
-	mkdir -p documentation/pdf
-	cp -ra documentation/sphinx/_build/latex/Expyriment.pdf documentation/pdf
-=======
 		#rm -rf $$DIR;	
 
 install:
@@ -139,7 +80,6 @@
 documentation/Expyriment.pdf:
 	make --directory=documentation/sphinx rst latexpdf
 	mv documentation/sphinx/_build/latex/Expyriment.pdf documentation/
->>>>>>> 8170706b
 
 documentation/api_ref_html:
 	make --directory=documentation/api html
@@ -149,11 +89,7 @@
 	@make --directory=documentation/sphinx clean
 	@make --directory=documentation/api clean
 	@rm -rf build \
-<<<<<<< HEAD
-			documentation/pdf\
-=======
 			documentation/Expyriment.pdf\
->>>>>>> 8170706b
 			documentation/api_ref_html\
 			documentation/html
 	@find . -name '*.py[co]' \
