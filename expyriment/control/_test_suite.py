"""The expyriment testsuite.

This module contains several functions to test the machine expyriment is
running on.

"""

__author__ = 'Florian Krause <florian@expyriment.org>, \
Oliver Lindemann <oliver@expyriment.org>'

import os

import pygame

try:
    import OpenGL.GL as ogl
except Exception:
    ogl = None

import expyriment

from .. import _internals, control, design, io, misc, stimuli
from ..design import randomise
from ..misc import constants, list_fonts, statistics, unicode2byte
from ..misc._timer import get_time
from . import defaults, end, initialise, start_audiosystem, stop_audiosystem


<<<<<<< HEAD
def _make_graph(x, y, colour): ## FIXME Obsolete function that is never called.
    """Make the graph."""

    graph = stimuli.Canvas(size=(max(x) * 3 + 10, max(y) * 3 + 10))
    for counter in range(len(x)):
        dot = stimuli.Dot(radius=1, colour=colour)
        dot.position = (x[counter] * 3 - graph.size[0] // 2 + 5,
                        y[counter] * 3 - graph.size[1] // 2 + 5)
        dot.plot(graph)
    return graph

=======
>>>>>>> 653a1cc3
def _histogram(data):
    """Returns the hist of the data (list of numbers) as dict and
    as string representation

    """

    hist = {}
    for x in data: # make histogram
        x = round(x)
        if x in hist:
            hist[x] += 1
        else:
            hist[x] = 1
    #make string representation
    hist_str = ""
    str1 = None
    for x in range(min(hist.keys()), max(hist.keys())+1):
        if str1 is None:
            str1 = "dRT: "
            str2 = "  n: "
        str1 += "%4d" % x
        value = hist.get(x, 0)
        str2 += "%4d" % value
        if x % 10 == 0:
            hist_str += str1 + "\n" + str2 + "\n\n"
            str1 = None

    if str1 is not None:
        hist_str += str1 + "\n" + str2 + "\n\n"
    return hist, hist_str

def _stimulus_timing(exp):
    """Test the timing of stimulus presentation."""

    def _test1():
        info = """This will test the visual stimulus presentation timing specifics of your system.
During the test, you will see two squares on the screen.
After the test, you will be asked to indicate which (if any) of those two squares were flickering.

[Press RETURN to continue]"""

        text = stimuli.TextScreen("Visual stimulus presentation test", info)
        text.present()
        key, rt_ = exp.keyboard.wait([constants.K_RETURN])
        message = stimuli.TextScreen("Running", "Please wait...")
        message.present()
        message.present()
        message.present()
        message.present()
        c1 = stimuli.Canvas((400, 400))
        c2 = stimuli.Canvas((400, 400))
        c3 = stimuli.Canvas((400, 400))
        frame1 = stimuli.Rectangle((100, 100), position=(-100, 0))
        frame2 = stimuli.Rectangle((100, 100), position=(100, 0))
        bg = stimuli.Rectangle((90, 90), colour=exp.background_colour)
        bg.plot(frame1)
        bg.plot(frame2)
        frame1.plot(c1)
        frame2.plot(c2)
        frame1.plot(c3)
        frame2.plot(c3)
        c1.preload()
        c2.preload()
        c3.preload()
        c1.present(clear=False)
        c2.present(clear=False)
        c3.present(clear=False)

        s1 = stimuli.Canvas(exp.screen.size)  # fullscreen transparent
        s2 = stimuli.Canvas(exp.screen.size)  # fullscreen transparent
        s1.preload()
        s2.preload()
        to_do_time = list(range(0,25)) + list(range(100,125)) + \
                     list(range(200,225)) + list(range(300,325))
        randomise.shuffle_list(to_do_time)
        actual_time = []
        for x in to_do_time:
            s1.present(clear=False)
            start = get_time()
            exp.clock.wait(x)
            s2.present(clear=False)
            actual_time.append((get_time() - start) * 1000)
            exp.clock.wait(randomise.rand_int(30, 60))

        # determine refresh rate
        s = stimuli.Circle(0, colour=exp.background_colour)  # 1 px
        s.preload()
        frame_times = []
        for _x in range(300):
            start = get_time()
            s.present(clear=False)
            frame_times.append(get_time() - start)

        # account for dropped frames and rate limiting
        valid_frame_times = []
        for c, x in enumerate(frame_times[2:]):  # ignore first two frames
            if c > 0 and x / statistics.mean(valid_frame_times) > 1.5:
                pass
            else:
                valid_frame_times.append(x)
        refresh_rate = 1000 / (statistics.mean(valid_frame_times) * 1000)

        def has_peaks(data):
            cv = statistics.std(data) / statistics.mean(data)
            return cv > 1

        def get_local_peak(presentation_time, refresh_rate, spread=25):
            refresh_time = 1000 / refresh_rate
            multiples = presentation_time / refresh_time
            spread = spread / 100
            if abs(multiples) % 1 < spread or abs(multiples) % 1 > 1 - spread:
                return round(multiples) * refresh_time
            else:
                return None

        # show histogram of presentation delays
        def expected_delay(presentation_time, refresh_rate):
            refresh_time = 1000 / refresh_rate
            if refresh_time >= 1:
                return refresh_time - (presentation_time % refresh_time)
            else:
                return 0

        # delay = map(lambda x: x[1]- x[0], zip(to_do_time, actual_time))
        diff = [x[0] - x[1] for x in zip(actual_time, to_do_time)]
        unexplained_delay = [x[1]- x[0] - expected_delay(x[0], refresh_rate) \
                             for x in zip(to_do_time, actual_time)]
        hist, hist_str = _histogram(unexplained_delay)
        inaccuracies = []
        delayed_presentations_accurate = 0
        delayed_presentations_inaccurate = 0
        if os.environ.get("XPY_TESTSUITE_EXPERIMENTAL"):
            peaks = has_peaks(hist.values())
        else:
            peaks = False
        for key in list(hist.keys()):
            peak = get_local_peak(key, refresh_rate)
            if peaks and peak is not None:
                inaccuracies.extend(
                    [abs(round(peak) - key)] * hist[key])
            else:
                inaccuracies.extend(
                    [key % max(1, (1000 / refresh_rate))] * hist[key])
            if key != 0:
                if key % int(misc.round(1000 / refresh_rate)) == 0:
                    delayed_presentations_accurate += hist[key]
                else:
                    delayed_presentations_inaccurate += hist[key]
        inaccuracy = int(misc.round(sum(inaccuracies) / len(inaccuracies)))
        delayed_accurate = int(misc.round(
            100 * delayed_presentations_accurate/len(to_do_time)))
        delayed_inaccurate = int(misc.round(
            100 * delayed_presentations_inaccurate/len(to_do_time)))

        respkeys = {constants.K_F1:0, constants.K_F2:1, constants.K_F3:2,
                    constants.K_0:0, constants.K_1:1, constants.K_2:2,
                    constants.K_KP0:0, constants.K_KP1:1, constants.K_KP2:2}
        text = stimuli.TextScreen(
            "How many of the two squares were flickering?",
            "[Press 0 (or F1), 1 (or F2), 2 (or F3)]")
        while True:
            text.present()
            key, _rt = exp.keyboard.wait(respkeys)
            if key is not None:
                break
        response = respkeys[key]

        # Scale fonts/logo according to default font size
        scaling = exp.text_size / 20
        if scaling < 1:
            scaling = 1
        if scaling > 2:
            scaling = 2

        info = stimuli.TextScreen("Results", "")
        if int(misc.round(refresh_rate))  < 50 or \
                int(misc.round(refresh_rate)) > 360:
            results1_colour = [255, 0, 0]
        elif int(misc.round(refresh_rate)) not in (60, 75, 120, 144, 240):
            results1_colour = [255, 255, 0]
        else:
            results1_colour = [0, 255, 0]
        r = "{0} Hz (~ every {1} ms)".format(
            int(misc.round(refresh_rate)),
            misc.round(1000/refresh_rate, 1))
        results1 = stimuli.TextScreen(
            "", "Estimated Screen Refresh Rate:     {0}\n\n".format(r),
            text_font="freemono", text_size=int(16 * scaling), text_bold=True,
            text_justification=0, text_colour=results1_colour,
            position=(0, int(40 * scaling)))
        if response !=1:
            results2_colour = [255, 0, 0]
        else:
            results2_colour = [0, 255, 0]
        results2 = stimuli.TextScreen(
            "",
            "Detected Framebuffer Pages:        {0}\n\n".format(response+1),
            text_font="freemono", text_size=int(16 * scaling), text_bold=True,
            text_justification=0, text_colour=results2_colour,
            position=(0, int(20 * scaling)))
        if inaccuracy > round(refresh_rate / 4):
            results3_colour = [255, 0, 0]
        elif 0 < inaccuracy <= round(refresh_rate / 4):
            results3_colour = [255, 255, 0]
        else:
            results3_colour = [0, 255, 0]
        results3 = stimuli.TextScreen(
            "",
            "Average Reporting Inaccuracy:      {0} ms\n\n".format(inaccuracy),
            text_font="freemono", text_size=int(16 * scaling), text_bold=True,
            text_justification=0, text_colour=results3_colour,
            position=(0, -int(20 * scaling)))
        if delayed_accurate <= 5:
            results5_colour = [0, 255, 0]
        elif delayed_accurate > 5:
            results5_colour = [255, 255, 0]
        if delayed_inaccurate > 10:
            results6_colour = [255, 0, 0]
        elif 10 >= delayed_inaccurate > 1:
            results6_colour = [255, 255, 0]
        else:
            results6_colour = [0, 255, 0]
        if [255, 0, 0] in (results5_colour, results6_colour):
            results4_colour = [255, 0, 0]
        elif [255, 255, 0] in (results5_colour, results6_colour):
            results4_colour = [255, 255, 0]
        else:
            results4_colour = [0, 255, 0]
        results4 = stimuli.TextScreen(
            "",
            "Unexplained Presentation Delays:   {0} %\n\n\n".format(
                delayed_accurate + delayed_inaccurate),
            text_font="freemono", text_size=int(16 * scaling), text_bold=True,
            text_justification=0, text_colour=results4_colour,
            position=(0, -int(60 * scaling)))
        results5 = stimuli.TextScreen(
            "",
            "........... Accurately Reported:{}{:>3} %\n\n\n".format(
                " " * (len(str(delayed_accurate + delayed_inaccurate))),
                delayed_accurate),
            text_font="freemono", text_size=int(16 * scaling), text_bold=False,
            text_justification=0, text_colour=results5_colour,
            position=(0, -int(80 * scaling)))
        results6 = stimuli.TextScreen(
            "",
            "......... Inaccurately Reported:{}{:>3} %\n\n\n".format(
                " " * (len(str(delayed_accurate + delayed_inaccurate))),
                delayed_inaccurate),
            text_font="freemono", text_size=int(16 * scaling), text_bold=False,
            text_justification=0, text_colour=results6_colour,
            position=(0, -int(100 * scaling)))
        results7 = stimuli.TextScreen(
            "", hist_str, text_font="freemono", text_size=int(16 * scaling),
            text_bold=True, text_justification=0,
            position=(0, -int(160 * scaling)))

        results1.plot(info)
        results2.plot(info)
        results3.plot(info)
        results4.plot(info)
        results5.plot(info)
        results6.plot(info)
        results7.plot(info)
        info2 = stimuli.TextLine("[Press RETURN to continue]",
                                 position=(0, -int(160 * scaling)))
        info2.plot(info)
        while True:
            info.present()
            key, rt_ = exp.keyboard.wait([constants.K_RETURN])
            if key is not None:
                break
        return (to_do_time, actual_time, refresh_rate, inaccuracy,
                delayed_accurate, delayed_inaccurate, response)

    return _test1()


def _audio_playback(exp):
    """Test the audio playback"""

    info = """This will test the auditory stimulus presentation capabilities of your system.
You will be asked to select the audio device, format, and buffer size to test.
Afterwards, a test tone will be played back to you with the chosen settings.

[Press RETURN to continue]
"""
    text = stimuli.TextScreen("Auditory stimulus presentation test", info)
    while True:
        text.present()
        key, rt_ = exp.keyboard.wait([constants.K_RETURN])
        if key is not None:
            break

    # Get audio device
    options = misc.get_audio_devices()
    menu = io.TextMenu("Audio device", menu_items=options)
    audio_device = options[menu.get()]

    # Get sample rate
    sample_rates = (22050, 44100, 48000, 88200, 96000, 192000)
    bit_depths = ((8, "8-bit signed integer (8-bit audio)"),
                 (-8, "8-bit unsigned integer (uncommon)"),
                 (16, "16-bit signed integer (uncommon)"),
                 (-16, "16-bit unsigned integer (16-bit audio)"),
                 (32, "32-bit floating point (23-bit float audio)"))
    channel_counts = (1, 2, 4 ,6)

    buffer_sizes = [32, 64, 128, 256, 512, 1024, 2048, 4096]

    # Scale fonts/logo according to default font size
    scaling = exp.text_size / 20
    if scaling < 1:
        scaling = 1
    if scaling > 2:
        scaling = 2

    # Get samplerate, bitrate for common parameters
    common = [(sample_rates[1], bit_depths[3], channel_counts[1]),
              (sample_rates[2], bit_depths[3], channel_counts[1])]
    default = control.defaults.audiosystem_sample_rate
    if default in [x[0] for x in common]:
        index = [x[0] for x in common].index(default)
    else:
        index = 2
    options = [f"{x[0]} Hz, {abs(x[1][0])}-bit, {x[2]} ch" for x in common]
    options.append("Other")
    menu = io.TextMenu("Audio format", menu_items=options)
    selection = menu.get(index)
    if selection < 2:
        audio_format = common[selection]
    else:
        audio_format = []
        # Get custom samplerate
        default = control.defaults.audiosystem_sample_rate
        if default in sample_rates:
            index = sample_rates.index(default)
        else:
            index = 0
        menu = io.TextMenu("Sample rate",
                           menu_items=[f"{x}" for x in sample_rates])
        audio_format.append(sample_rates[menu.get(index)])
        # Get custom bit depth
        default = control.defaults.audiosystem_bit_depth
        if default in [x[0] for x in bit_depths]:
            index = [x[0] for x in bit_depths].index(default)
        else:
            index = 0
        menu = io.TextMenu("Bit depth",
                           menu_items=[f"{x[0]}" for x in bit_depths])
        audio_format.append(bit_depths[menu.get(index)])
        # Get channels
        default = control.defaults.audiosystem_channels
        if default in channel_counts:
            index = channel_counts.index(default)
        else:
            index = 0
        menu = io.TextMenu("Channels",
                           menu_items=[f"{x}" for x in channel_counts])
        audio_format.append(channel_counts[menu.get(index)])

    ch = "channel"
    if audio_format[2] > 1:
        ch += "s"

    # Test if audio format is supported
    try:
        stop_audiosystem()
        pygame.mixer.pre_init(audio_format[0], audio_format[1][0],
                              audio_format[2], allowedchanges=0)
        start_audiosystem()
    except Exception:
        info = f"""'{audio_device}' does not support '{audio_format[0]} Hz, {audio_format[1][1]}, {audio_format[2]} {ch}'.

[Press RETURN to continue]
        """
        text = stimuli.TextScreen("Audio format not supported", info)
        while True:
            text.present()
            key, rt_ = exp.keyboard.wait([constants.K_RETURN])
            if key is not None:
                break
            return None
        return "", ""

    # Get buffer size
    options = [f"{x}" for x in buffer_sizes]
    default = control.defaults.audiosystem_buffer_size
    if default in buffer_sizes:
        index = buffer_sizes.index(default)
    else:
        index = 0
    menu = io.TextMenu("Buffer size", menu_items=options)
    buffer_size = buffer_sizes[menu.get(index)]

    info = f"""A test tone will now be played on '{audio_device}' with format '{audio_format[0]} Hz, {audio_format[1][1]}, {audio_format[2]} {ch}' and a buffer of {buffer_size} samples.

[Press RETURN to continue]
"""
    text = stimuli.TextScreen("Audio playback test", info)
    while True:
        text.present()
        key, rt_ = exp.keyboard.wait([constants.K_RETURN])
        if key is not None:
            break
    exp.screen.clear()
    exp.screen.update()
    a = stimuli.Tone(duration=1000)
    a.present()
    exp.clock.wait(1000)
    text = stimuli.TextScreen("Did you hear the tone clearly and undistorted?",
                              "[Press Y or N]")
    while True:
        text.present()
        key, _rt = exp.keyboard.wait([constants.K_y,
                                      constants.K_n])
        if key is not None:
            break
    if key == constants.K_y:
        response = "Yes"
    elif key == constants.K_n:
        response = "No"

    return response, buffer_size

def _font_viewer(exp):
    all_fonts = list(list_fonts().keys())

    def info_screen():
        stimuli.TextScreen(heading="Expyriment Font Viewer",
            text="""
arrow keys left/right -- Switch font type
arrow keys up/down    -- Switch font size
                  i   -- Switch italic
                  b   -- Switch bold
                  c   -- Change text
                  h   -- Help
               return -- Quit


                 [Touch screen]
click left/right side --  Switch font type
click up/down side    --  Switch font size
click center          --  Quit
               """,
            text_font="freemono", text_bold=True,
            text_justification=0).present()
        exp.keyboard.wait()

    # Scale fonts/logo according to default font size
    scaling = exp.text_size / 20
    if scaling < 1:
        scaling = 1
    if scaling > 2:
        scaling = 2

    default_text = """The quick brown fox jumps over the lazy dog.
ABCDEFGHIJKLMNOPQRSTUVWXYZ ÄÖÜ
abcdefghijklmnopqrstuvwxyz äöü
1234567890.:,;ßéèê(*!?')"""
    text = default_text
    size = int(14 * scaling)
    font_id = 0
    italic = False
    bold = False
    quest = io.TextInput(message="Please enter text: (Keep empty for default text)", length=35)
    mouse = io.Mouse(show_cursor=True)

    bs = (exp.screen.size[0] // 3.5, exp.screen.size[1] // 3.5)

    # rects center, left, right, top, button]
    cl = (20, 20, 20)
    rects = [stimuli.Rectangle(size=bs, position=[0, 0], colour=cl),
             stimuli.Rectangle(size=bs,
                    position=[int((bs[0] - exp.screen.size[0])/ 2.2), 0],
                    colour=cl),
             stimuli.Rectangle(size=bs,
                    position=[int((exp.screen.size[0] - bs[0])/ 2.2), 0],
                    colour=cl),
             stimuli.Rectangle(size=bs,
                    position=[0, int((bs[1] - exp.screen.size[1])/2.2)],
                    colour=cl),
             stimuli.Rectangle(size=bs,
                    position=[0, int((exp.screen.size[1] - bs [1])/2.2)],
                    colour=cl)]
    rect_key_mapping = [constants.K_RETURN, constants.K_LEFT, constants.K_RIGHT,
                        constants.K_UP, constants.K_DOWN]

    info_screen()
    while True:
        font_str = all_fonts[font_id]
        font_description = "font '{0}', size {1}".format(font_str, size)
        if italic:
            font_description += ", italic"
        if bold:
            font_description += ", bold"

        canvas = stimuli.BlankScreen()
        for r in rects:
            r.plot(canvas)
        try:
            stimuli.TextScreen(
                heading=font_description,
                text=text,
                text_font=font_str, text_size=size,
                text_justification=0,
                text_italic=italic,
                text_bold=bold,
                text_colour=(255, 255, 255)).plot(canvas)
        except Exception:
            stimuli.TextLine(text="Sorry, I can't display the text with " +
                "{0}".format(font_description),
                text_colour=constants.C_EXPYRIMENT_ORANGE).plot(canvas)
        canvas.present()
        mouse.clear()
        exp.keyboard.clear()
        while True:
            key = exp.keyboard.check()
            if mouse.get_last_button_down_event() is not None:
                for cnt, r in enumerate(rects):
                    if r.overlapping_with_position(mouse.position):
                        key = rect_key_mapping[cnt]
                        break
            if key is not None:
                break

        if (key == constants.K_RETURN):
            break
        elif key == constants.K_UP:
            size += 2
        elif key == constants.K_DOWN:
            size -= 2
        elif key == constants.K_LEFT:
            font_id -= 1
            if font_id < 0:
                font_id = len(all_fonts) - 1
        elif key == constants.K_RIGHT:
            font_id += 1
            if font_id >= len(all_fonts):
                font_id = 0
        elif key == constants.K_i:
            italic = not(italic)
        elif key == constants.K_b:
            bold = not(bold)
        elif key == constants.K_c:
            text = quest.get()
            if len(text) <= 0:
                text = default_text
        else:
            info_screen()
    mouse.hide_cursor()


def _write_protocol(exp, results):
    """Write a protocol with all test results."""

    longest = 0
    for key in results.keys():
        longest = max(len(key), longest)

    sorted_keys = list(results.keys())
    sorted_keys.sort()
    rtn = ""
    for key in sorted_keys:
        tabs = " " * (longest - len(key)) + "\t"
        rtn += key + ":" + tabs + repr(results[key]) + "\n"

    filename = os.path.join(os.getcwd(), "test_suite_protocol.xpp")
    with open(filename, 'wb') as f:
        f.write(unicode2byte(rtn))
    while True:
        text = stimuli.TextScreen(
            "Saved as",
            '"' + filename + '"' + "\n\n[Press RETURN to continue]")
        text.present()
        key, rt_ = exp.keyboard.wait(constants.K_RETURN)
        if key is not None:
            break
    return []  # required for event loop

def _find_self_tests():
    classes = []
    method = []
    rtn = []
    namesspace = {}
    namesspace["expyriment"] = expyriment
    for module in ["expyriment.io", "expyriment.io.extras"]:
        exec("classes = dir({0})".format(module), namesspace)
        for cl in namesspace['classes']:
            if not cl.startswith("_") and cl not in ["False", "None", "True"]:
                exec("method = dir({0}.{1})".format(module, cl), namesspace)
                if "_self_test" in namesspace['method']:
                    rtn.append([module, cl])
    return rtn

def run_test_suite(item=None):
    """Run the Expyriment test suite.

    Parameters
    ----------
    item : int, optional
        the item to run; runs all tests if None (default=None)

    """

    # test imports
    from .._internals import get_version
    from ..design import extras as _test1
    from ..io import extras as _test3
    from ..misc import extras as _test4
    from ..misc import get_system_info
    from ..stimuli import extras as _test2

    quit_experiment = False
    if not _internals.active_exp.is_initialised:
        defaults.initialise_delay = 0
        defaults.event_logging = 0
        exp = design.Experiment()
        exp.testsuite = True
        initialise(exp)
        quit_experiment = True
    else:
        exp = _internals.active_exp

    # make menu and code for test functions
    test_functions = ['', '', '']
    menu = ["1) Visual stimulus presentation",
            "2) Auditory stimulus presentation",
            "3) Font Viewer"]
    for mod, cl in _find_self_tests():
        test_functions.append("rtn = {0}.{1}._self_test(exp)".format(mod, cl))
        menu.append("{0}) {1} test".format(len(test_functions), cl))

    menu.append("{0}) Write protocol".format(len(test_functions) + 1))
    menu.append("{0}) Quit".format(len(test_functions) + 2))
    test_functions.extend(['rtn = _write_protocol(exp, results)',
                            'go_on=False;rtn=[];'])

    # Scale fonts/logo according to default font size
    scaling = exp.text_size / 20

    background = stimuli.Canvas(size=[int(800 * scaling), int(600 * scaling)])
    pict = stimuli.Picture(constants.EXPYRIMENT_LOGO_FILE,
                           position=(0, int(220 * scaling)))
    pict.scale(0.3 * scaling)
    pict.plot(background)

    v = stimuli.TextLine("Version {0}".format(get_version()),
                         text_size=int(10 * scaling),
                         text_colour=constants.C_EXPYRIMENT_PURPLE)
    v.move((0, int(160 * scaling)))
    v.plot(background)
    results = get_system_info()

    if misc.is_android_running():
        mouse = io.Mouse(show_cursor=False)
    else:
        mouse = None

    preselected_item = 0
    go_on = True
    while go_on:
        if item is not None:
            go_on = False
            select = item
        else:
            select = io.TextMenu("Test suite", menu, justification=0,
                                 background_stimulus=background,
                                 mouse=mouse).get(preselected_item)

        if select == 0:
            rtn = _stimulus_timing(exp)
            results["testsuite_visual_timing_to_do"] = rtn[0]
            results["testsuite_visual_timing_actual"] = rtn[1]
            results["testsuite_visual_sync_refresh_rate"] = str(rtn[2]) + " Hz"
            results["testsuite_visual_timing_inaccuracy"] = str(rtn[3]) + " ms"
            results["testsuite_visual_timing_delayed_accurate"] = \
                str(rtn[4]) + " %"
            results["testsuite_visual_timing_delayed_inaccurate"] = \
                str(rtn[5]) + " %"
            results["testsuite_visual_flipping_user"] = rtn[6]
            delay = [x[1]-x[0] for x in zip(
                results["testsuite_visual_timing_to_do"],
                results["testsuite_visual_timing_actual"])]
            results["testsuite_visual_timing_delay_histogram"], _ = _histogram(
                delay)
            results["testsuite_visual_opengl"] = exp.screen.opengl
            if ogl is not None and exp.screen.opengl:
                results["testsuite_visual_opengl_vendor"] = ogl.glGetString(
                    ogl.GL_VENDOR).decode()
                results["testsuite_visual_opengl_renderer"] = ogl.glGetString(
                    ogl.GL_RENDERER).decode()
                results["testsuite_visual_opengl_version"] = ogl.glGetString(
                    ogl.GL_VERSION).decode()
                extensions = ogl.glGetString(
                    ogl.GL_EXTENSIONS).decode().split(" ")
                if extensions[-1] == "":
                    extensions = extensions[:-1]
                results["testsuite_visual_opengl_extensions"] = extensions
            else:
                results["testsuite_visual_opengl_vendor"] = ""
                results["testsuite_visual_opengl_renderer"] = ""
                results["testsuite_visual_opengl_version"] = ""
                results["testsuite_visual_pygame_driver"] = ""
                results["testsuite_visual_opengl_extensions"] = ""
            results["testsuite_visual_pygame_driver"] = pygame.display.get_driver()
            results["testsuite_visual_pygame_screensize"] = exp.screen.size
            preselected_item = select + 1
        elif select == 1:
            audio_results = _audio_playback(exp)
            results["testsuite_audio_user"] = audio_results[0]
            try:
                results["testsuite_audio_frequency"] = str(pygame.mixer.get_init()[0]) + " Hz"
                results["testsuite_audio_bitdepth"] = str(abs(pygame.mixer.get_init()[1])) + " bit"
                results["testsuite_audio_channels"] = pygame.mixer.get_init()[2]
                results["testsuite_audio_buffersize"] = audio_results[1]
            except Exception:
                results["testsuite_audio_frequency"] = ""
                results["testsuite_audio_bitdepth"] = ""
                results["testsuite_audio_channels"] = ""
                results["testsuite_audio_buffersize"] = ""
            preselected_item = select + 1
        elif select == 2:
            _font_viewer(exp)
            preselected_item = select + 1
        else:
            namesspace = {}
            namesspace.update(globals())
            namesspace.update(locals())
            exec(test_functions[select], namesspace)
            rtn = namesspace['rtn']
            results.update(rtn)
            if 'go_on' in namesspace:
                go_on = namesspace['go_on']
            preselected_item = select + 1
            namesspace = None

    if quit_experiment:
        end(goodbye_delay=0, goodbye_text="Quitting test suite")
    else:
        exp.screen.clear()
        exp.screen.update()

    return results
    return results<|MERGE_RESOLUTION|>--- conflicted
+++ resolved
@@ -25,21 +25,6 @@
 from ..misc._timer import get_time
 from . import defaults, end, initialise, start_audiosystem, stop_audiosystem
 
-
-<<<<<<< HEAD
-def _make_graph(x, y, colour): ## FIXME Obsolete function that is never called.
-    """Make the graph."""
-
-    graph = stimuli.Canvas(size=(max(x) * 3 + 10, max(y) * 3 + 10))
-    for counter in range(len(x)):
-        dot = stimuli.Dot(radius=1, colour=colour)
-        dot.position = (x[counter] * 3 - graph.size[0] // 2 + 5,
-                        y[counter] * 3 - graph.size[1] // 2 + 5)
-        dot.plot(graph)
-    return graph
-
-=======
->>>>>>> 653a1cc3
 def _histogram(data):
     """Returns the hist of the data (list of numbers) as dict and
     as string representation
