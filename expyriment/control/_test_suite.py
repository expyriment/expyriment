--- conflicted
+++ resolved
@@ -413,8 +413,6 @@
 
     results = expyriment.get_system_info()
 
-<<<<<<< HEAD
-=======
     try:
         import android
         mouse = expyriment.io.Mouse(show_cursor=False)
@@ -422,7 +420,6 @@
         android = None
         mouse = None
 
->>>>>>> af06243d
     preselected_item = 0
     go_on = True
     while go_on:
