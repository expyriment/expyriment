--- conflicted
+++ resolved
@@ -728,15 +728,10 @@
         if len(self._data_files) < 1:
             raise Exception("No data files found")
 
-<<<<<<< HEAD
-        print(u"found {0} subject_data sets".format(len(self._data_files)))
-        print(u"found {0} variables: {1}".format(len(self._variables),
-                                                 list(self._variables)))
-=======
+
         print("found {0} subject_data sets".format(len(self._data_files)))
         print("found {0} variables: {1}".format(len(self._variables),
-                                                 [x for x in self._variables]))
->>>>>>> 7dd15088
+                                                 list(self._variables)))
 
     @property
     def data_files(self):
