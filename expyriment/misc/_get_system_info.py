"""
Get System Information.
"""

__author__ = 'Florian Krause <florian@expyriment.org>, \
Oliver Lindemann <oliver@expyriment.org>'
__version__ = ''
__revision__ = ''
__date__ = ''

import sys
import os
import platform
import subprocess
import socket
try:
    import OpenGL as _ogl
except ImportError:
    _ogl = None
try:
    import serial as _serial
    from serial.tools.list_ports import comports as _list_com_ports
    _com_port_list = _list_com_ports()
except ImportError:
    _serial = None
    _com_port_list = []
try:
    import parallel as _parallel
except ImportError:
    _parallel = None
except WindowsError:
    _parallel = None
try:
    import numpy as _numpy
except Exception:
    _numpy = None
try:
    import mediadecoder as _mediadecoder
except Exception:
    _mediadecoder = None
try:
    import sounddevice as _sounddevice
except Exception:
    _sounddevice = None
try:
    import PIL.Image as _pil
except Exception:
    _pil = None
import pygame

def _get_registry_value(key, subkey, value):
    try:
        import winreg as _winreg  # TODO check me on Windows
    except Exception:
        return ""

    key = getattr(_winreg, key)
    handle = _winreg.OpenKey(key, subkey)
    (value, type) = _winreg.QueryValueEx(handle, value)
    return str(value)


def get_system_info(as_string=False):
    """Print system information to standard out and return as a dictionary.

    Parameters
    ----------
    as_string : boolean, optional
        Print as string instead of dict (default = False)

    """

    from ..io import SerialPort, ParallelPort
    from .._internals import get_settings_folder
    try:
        from platform import linux_distribution
<<<<<<< HEAD
    except:
        try:
            from distro import linux_distribution #TODO: only avaiable for Linux, should it be a suggested package dependency?
        except:
=======
    except Exception:
        try:
            from distro import linux_distribution #TODO: only available for Linux, should it be a suggested package dependency?
        except Exception:
>>>>>>> 97ebbc59
            def linux_distribution():
                return ("Linux", "?", "?")

    info = {}

    # Get platform specific info for Linux
    if sys.platform.startswith("linux"):
        os_platform = "Linux"
        os_name = linux_distribution()[0]

        details = []
        if "XDG_CURRENT_DESKTOP" in os.environ:
            details.append(os.environ["XDG_CURRENT_DESKTOP"])
        if "DESKTOP_SESSION" in os.environ:
            details.append(os.environ["DESKTOP_SESSION"])
        if details != []:
            os_details = ", ".join(details)
        else:
            os_details = ""
<<<<<<< HEAD
=======
        os_version = linux_distribution()[1]
>>>>>>> 97ebbc59

        os_version = linux_distribution()[1]
        try:
            hardware_cpu_details = ""
            with open('/proc/cpuinfo') as f:
                for line in f:
                    if line.startswith("model name"):
                        hardware_cpu_details = line.split(":")[1].strip()
        except Exception:
            hardware_cpu_details = ""

        try:
            with open('/proc/meminfo') as f:
                for line in f:
                    if line.startswith("MemTotal"):
                        mem_total = \
                            int(line.split(":")[1].strip()[:-2].strip()) // 1024
                    if line.startswith("MemFree"):
                        mem_free = \
                            int(line.split(":")[1].strip()[:-2].strip()) // 1024
                    if line.startswith("Buffers"):
                        mem_buffers = \
                            int(line.split(":")[1].strip()[:-2].strip()) // 1024
                    if line.startswith("Cached"):
                        mem_cached = \
                            int(line.split(":")[1].strip()[:-2].strip()) // 1024
            hardware_memory_total = str(mem_total) + " MB"
            hardware_memory_free = str(mem_free + mem_buffers + mem_cached) + \
                                   " MB"

        except Exception:
            hardware_memory_total = ""
            hardware_memory_free = ""

        try:
            hardware_audio_card = ""
            cards = []
            p = subprocess.Popen(['lspci'], stdout=subprocess.PIPE)
            for line in p.stdout:
                if "Audio" in line:
                    cards.append(line.split(":")[-1].strip())
            p.wait()
            hardware_audio_card = ", ".join(cards)
        except Exception:
            try:
                hardware_audio_card = ""
                cards = []
                with open('/proc/asound/cards') as f:
                    for line in f:
                        if line.startswith(" 0"):
                            cards.append(line.split(":")[1].strip())
                hardware_audio_card = ", ".join(cards)
            except Exception:
                hardware_audio_card = ""

        try:
            current_folder = os.path.split(os.path.realpath(sys.argv[0]))[0]
            s = os.statvfs(current_folder)
            disk_total = int((s.f_frsize * s.f_blocks) // 1024 ** 2)
            disk_free = int((s.f_frsize * s.f_bavail) // 1024 ** 2)
            hardware_disk_space_total = str(disk_total) + " MB"
            hardware_disk_space_free = str(disk_free) + " MB"
        except Exception:
            hardware_disk_space_total = ""
            hardware_disk_space_free = ""

        try:
            hardware_video_card = ""
            cards = []
            p = subprocess.Popen(['lspci'], stdout=subprocess.PIPE)
            for line in p.stdout:
                if "VGA" in line:
                    cards.append(line.split(":")[-1].strip())
            p.wait()
            hardware_video_card = ", ".join(cards)
        except Exception:
            hardware_video_card = ""

    # Get platform specific info for Windows
    elif sys.platform.startswith("win"):
        os_platform = "Windows"
        os_name = "Windows"
        os_details = platform.win32_ver()[2]
        os_version = platform.win32_ver()[1]

        hardware_cpu_details = _get_registry_value(
            "HKEY_LOCAL_MACHINE",
            "HARDWARE\\DESCRIPTION\\System\\CentralProcessor\\0",
            "ProcessorNameString")

        try:
            import ctypes
            class MEMORYSTATUSEX(ctypes.Structure):
                _fields_ = [("dwLength", ctypes.c_uint),
                            ("dwMemoryLoad", ctypes.c_uint),
                            ("ullTotalPhys", ctypes.c_ulonglong),
                            ("ullAvailPhys", ctypes.c_ulonglong),
                            ("ullTotalPageFile", ctypes.c_ulonglong),
                            ("ullAvailPageFile", ctypes.c_ulonglong),
                            ("ullTotalVirtual", ctypes.c_ulonglong),
                            ("ullAvailVirtual", ctypes.c_ulonglong),
                            ("sullAvailExtendedVirtual", ctypes.c_ulonglong), ]

                def __init__(self):
                    # Initialize this to the size of MEMORYSTATUSEX
                    self.dwLength = 2 * 4 + 7 * 8  # size = 2 ints, 7 longs
                    return super(MEMORYSTATUSEX, self).__init__()

            stat = MEMORYSTATUSEX()
            ctypes.windll.kernel32.GlobalMemoryStatusEx(ctypes.byref(stat))
            hardware_memory_total = str(stat.ullTotalPhys // 1024 ** 2) + " MB"
            hardware_memory_free = str(stat.ullAvailPhys // 1024 ** 2) + " MB"
        except Exception:
            hardware_memory_total = ""
            hardware_memory_free = ""

        try:
            current_folder = os.path.split(os.path.realpath(sys.argv[0]))[0]
            _, disk_total, disk_free = ctypes.c_int64(), ctypes.c_int64(), \
                                       ctypes.c_int64()
            ret = ctypes.windll.kernel32.GetDiskFreeSpaceExW(
                str(current_folder), ctypes.byref(_),
                ctypes.byref(disk_total), ctypes.byref(disk_free))
            hardware_disk_space_total = str(disk_total.value // 1024 ** 2) + " MB"
            hardware_disk_space_free = str(disk_free.value // 1024 ** 2) + " MB"
        except Exception:
            hardware_disk_space_total = ""
            hardware_disk_space_free = ""

        tmp = _get_registry_value("HKEY_LOCAL_MACHINE",
                                      "HARDWARE\\DEVICEMAP\\VIDEO",
                                      "\Device\Video0")
        idx = tmp.find("System")
        if idx>=0:
            # under windows
            hardware_video_card  = _get_registry_value( "HKEY_LOCAL_MACHINE",
                                           tmp[idx:].replace("\\", "\\\\"),
                                           "Device Description")
        else:
            hardware_video_card = ""

        hardware_audio_card = ""  # TODO

    # Get platform specific info for OS X
    elif sys.platform.startswith("darwin"):
        os_platform = "Darwin"
        os_name = "Mac OS X"
        os_details = platform.mac_ver()[1][1]
        os_version = platform.mac_ver()[0]
        try:
            proc = subprocess.Popen(['sysctl', '-a', 'hw.model'],
                                    stdout=subprocess.PIPE,
                                    stdin=subprocess.PIPE)
            hardware_cpu_details = \
                    proc.stdout.readline().split(":")[1].strip()
        except Exception:
            hardware_cpu_details = ""
        try:
            proc = subprocess.Popen(['sysctl', '-a', 'hw.memsize'],
                                    stdout=subprocess.PIPE,
                                    stdin=subprocess.PIPE)
            mem_total = int(proc.stdout.readline().split(":")[1].strip()) // 1024 ** 2
            hardware_memory_total = str(mem_total) + " MB"
        except Exception:
            hardware_memory_total = ""

        try:
            import re
            proc = subprocess.Popen(['vm_stat'],
                                    stdout=subprocess.PIPE,
                                    stdin=subprocess.PIPE)
            output = proc.stdout.read().split("\n")
            for item in output:
                x = item.find("Pages active:")
                y = item.find("page size of")
                if x > -1:
                    non_decimal = re.compile(r'[^\d.]+')
                    active = int(non_decimal.sub('', item).strip("."))
                if y > -1:
                    non_decimal = re.compile(r'[^\d.]+')
                    page = int(non_decimal.sub('', item).strip("."))
            hardware_memory_free = str(mem_total - (active * page) // 1024 ** 2) + " MB"

        except Exception:
            hardware_memory_free = ""

        try:
            current_folder = os.path.split(os.path.realpath(sys.argv[0]))[0]
            s = os.statvfs(current_folder)
            disk_total = int((s.f_frsize * s.f_blocks) // 1024 ** 2)
            disk_free = int((s.f_frsize * s.f_bavail) // 1024 ** 2)
            hardware_disk_space_total = str(disk_total) + " MB"
            hardware_disk_space_free = str(disk_free) + " MB"
        except Exception:
            hardware_disk_space_total = ""
            hardware_disk_space_free = ""

        try:
            proc = subprocess.Popen(['system_profiler', 'SPAudioDataType'],
                                    stdout=subprocess.PIPE,
                                    stdin=subprocess.PIPE)
            hardware_audio_card = \
                proc.stdout.read().split("\n")[2].strip(":").strip()
        except Exception:
            hardware_audio_card = ""

        try:
            import plistlib
            proc = subprocess.Popen(['system_profiler', 'SPDisplaysDataType',
                                     '-xml'],
                                    stdout=subprocess.PIPE,
                                    stdin=subprocess.PIPE)
            pl = plistlib.readPlist(proc.stdout)
            hardware_video_card = []
            for card in pl[0]['_items']:
                hardware_video_card.append(card['sppci_model'])
        except Exception:
            hardware_video_card = ""

    # Fill in info
    info["os_architecture"] = platform.architecture()[0]
    info["os_name"] = os_name
    info["os_details"] = os_details
    info["os_platform"] = os_platform
    info["os_release"] = platform.release()
    info["os_version"] = os_version
    info["settings_folder"] = get_settings_folder()
    info["python_expyriment_build_date"] = __date__
    info["python_expyriment_revision"] = __revision__
    info["python_expyriment_version"] = __version__
    if _numpy is not None:
        numpy_version = _numpy.version.version
    else:
        numpy_version = ""
    info["python_numpy_version"] = numpy_version
    if _mediadecoder is not None:
        mediadecoder_version = _mediadecoder.__version__
    else:
        mediadecoder_version = ""
    info["python_mediadecoder_version"] = mediadecoder_version
    if _sounddevice is not None:
        sounddevice_version = _sounddevice.__version__
    else:
        sounddevice_version = ""
    info["python_sounddevice_version"] = sounddevice_version
    if _pil is not None:
        pil_version = _pil.__version__
    else:
        pil_version = ""
    info["python_pil_version"] = pil_version
    info["python_pygame_version"] = pygame.version.ver
    if _ogl is not None:
        pyopengl_version = _ogl.version.__version__
    else:
        pyopengl_version = ""
    info["python_pyopengl_version"] = pyopengl_version
    if _parallel is not None:
        parallel_version = _parallel.VERSION
    else:
        parallel_version = ""
    info["python_pyparallel_version"] = parallel_version
    if _serial is not None:
        serial_version = _serial.VERSION
    else:
        serial_version = ""
    info["python_pyserial_version"] = serial_version
    info["python_version"] = "{0}.{1}.{2}".format(sys.version_info[0],
                                                  sys.version_info[1],
                                                  sys.version_info[2])

    info["hardware_audio_card"] = hardware_audio_card
    info["hardware_cpu_architecture"] = platform.machine()
    info["hardware_cpu_details"] = hardware_cpu_details
    info["hardware_cpu_type"] = platform.processor()
    info["hardware_disk_space_free"] = hardware_disk_space_free
    info["hardware_disk_space_total"] = hardware_disk_space_total
    try:
        socket.gethostbyname("google.com")
        hardware_internet_connection = "Yes"
    except Exception:
        hardware_internet_connection = "No"
    info["hardware_internet_connection"] = hardware_internet_connection
    info["hardware_memory_total"] = hardware_memory_total
    info["hardware_memory_free"] = hardware_memory_free
    info["hardware_ports_parallel"] = \
            ParallelPort.get_available_ports()
    info["hardware_ports_parallel_driver"] = ParallelPort.get_driver()
    try:
        info["hardware_ports_serial"] = [x.device for x in _com_port_list]
    except Exception:
        info["hardware_ports_serial"] = _com_port_list
    info["hardware_video_card"] = hardware_video_card

    if as_string:
        sorted_keys = list(info.keys())
        sorted_keys.sort()
        rtn = ""
        for key in sorted_keys:
            tabs = "\t" * (4 - int((len(key) + 1) // 8))
            try:
                rtn += key + ":" + tabs + info[key] + "\n"
            except TypeError:
                rtn += key + ":" + tabs + repr(info[key]) + "\n"
    else:
        rtn = info

    return rtn<|MERGE_RESOLUTION|>--- conflicted
+++ resolved
@@ -74,17 +74,10 @@
     from .._internals import get_settings_folder
     try:
         from platform import linux_distribution
-<<<<<<< HEAD
-    except:
-        try:
-            from distro import linux_distribution #TODO: only avaiable for Linux, should it be a suggested package dependency?
-        except:
-=======
     except Exception:
         try:
             from distro import linux_distribution #TODO: only available for Linux, should it be a suggested package dependency?
         except Exception:
->>>>>>> 97ebbc59
             def linux_distribution():
                 return ("Linux", "?", "?")
 
@@ -104,12 +97,8 @@
             os_details = ", ".join(details)
         else:
             os_details = ""
-<<<<<<< HEAD
-=======
         os_version = linux_distribution()[1]
->>>>>>> 97ebbc59
-
-        os_version = linux_distribution()[1]
+        
         try:
             hardware_cpu_details = ""
             with open('/proc/cpuinfo') as f:
