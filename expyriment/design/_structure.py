"""
The design._structure module of expyriment.

This module contains a class implementing the experiment structure.

"""

__author__ = 'Florian Krause <florian@expyriment.org>, \
Oliver Lindemann <oliver@expyriment.org>'

import os

try:
    import locale
except ImportError:
    locale = None  # Does not exist on Android
import codecs
import re
import sys
from types import FunctionType

try:
    import csv
except ImportError:
    from ..misc import _csv_reader_android as csv

from copy import deepcopy

from .. import _internals
from ..misc import Clock, byte2unicode, constants, string_sort_array, unicode2byte
from . import defaults, permute
from .randomise import rand_int, shuffle_list

_FACTOR_NOT_EXIST = "The factor '{0}' does not exist!\nUse has_factor(name) to check if a factor is defined."
_BWS_FACTOR_NOT_EXIST = "The bws-factor '{0}' does not exist!\nUse has_bws_factor(name) to check if a bws-factor is defined."

class Experiment:
    """A class implementing a basic experiment."""

    def __init__(self, name=None, foreground_colour=None,
                 background_colour=None, text_font=None, text_size=None,
                 filename_suffix=None):
        """Create an experiment.

        Parameters
        ----------
        name : str, optional
            name of the experiment
        foreground_colour : (int, int, int), optional
        background_colour : (int,int,int), optional
        text_font : str, optional
        text_size : int, optional
        filename_suffix : str, optional
            additional suffix that will be added to the main event
            and data filename

        """
        if name is not None:
            self._name = name
        elif defaults.experiment_name is not None:
            self._name = defaults.experiment_name
        else:
            self._name = os.path.split(sys.argv[0])[1].replace(".py", "")
        if background_colour is not None:
            self._background_colour = background_colour
        else:
            self._background_colour = \
                defaults.experiment_background_colour
        if foreground_colour is not None:
            self._foreground_colour = foreground_colour
        else:
            self._foreground_colour = \
                defaults.experiment_foreground_colour
        if text_font is not None:
            self._text_font = text_font
        else:
            self._text_font = defaults.experiment_text_font
        if text_size is not None:
            self._text_size = text_size
        else:
            self._text_size = defaults.experiment_text_size
        if filename_suffix is not None:
            self._filename_suffix = filename_suffix
        else:
            self._filename_suffix = defaults.experiment_filename_suffix

        self.clear_bws_factors()
        self._data_variable_names = []
        self._experiment_info = []
        self._blocks = []
        self._block_id_counter = 0

        self._is_started = False
        self._is_initialised = False
        self._keyboard = None
        self._mouse = None
        self._clock = None
        self._subject = None
        self._screen = None
        self._data = None
        self._events = None
        self._log_level = None  # will be set from initialise
        self._wait_callback_function = None

    @property
    def name(self):
        """Getter for name."""

        return self._name

    @property
    def blocks(self):
        """Getter for blocks."""

        return self._blocks

    @property
    def background_colour(self):
        """Getter for background_colour."""

        return self._background_colour

    @property
    def foreground_colour(self):
        """Getter for foreground_colour."""

        return self._foreground_colour

    @property
    def text_font(self):
        """Getter for text_font."""

        return self._text_font

    @property
    def text_size(self):
        """Getter for text_size."""

        return self._text_size

    @property
    def filename_suffix(self):
        """Getter for filename suffix."""

        return self._filename_suffix

    @property
    def screen(self):
        """Getter for global screen."""

        return self._screen

    @property
    def data(self):
        """Getter for main data file."""

        return self._data

    @property
    def events(self):
        """Getter for main event files."""

        return self._events

    @property
    def log_level(self):
        """Getter for event logging. """

        return self._log_level

    @property
    def clock(self):
        """Getter for global clock."""

        return self._clock

    @property
    def keyboard(self):
        """Getter for global keyboard."""

        return self._keyboard

    @property
    def mouse(self):
        """Getter for global keyboard."""

        return self._mouse

    @property
    def subject(self):
        """Getter for global subject id."""

        return self._subject

    @property
    def is_started(self):
        """Getter for is_started."""

        return self._is_started

    @property
    def is_initialised(self):
        """Getter for is_initialised."""

        return self._is_initialised

    @property
    def is_initialized(self):
        """Getter for is_initialised."""

        return self._is_initialised

    def __str__(self):
        tmp_str = "Experiment: {0}\n".format(self.name)
        if len(self.bws_factor_names) <= 0:
            tmp_str += "no between subject factors\n"
        else:
<<<<<<< HEAD
            tmp_str += "between subject factors (permutation type: "
            if self.bws_factor_randomized:
                tmp_str += "random)\n"
=======
            tmp_str = tmp_str + "between subject factors (permutation type: "
            if self.bws_factor_randomised:
                tmp_str = tmp_str + "random)\n"
>>>>>>> 6c0ee3ee
            else:
                tmp_str += "latin square)\n"
            for f in self.bws_factor_names:
                _bws_factor = \
                    [x if isinstance(x, str) else
                     repr(x) for x in self._bws_factors[f]]
                tmp_str += "    {0} = [{1}]\n".format(
                    f, ", ".join(_bws_factor))
        for block in self.blocks:
            tmp_str += "{0}\n".format(block.summary)
        return tmp_str

    @property
    def data_variable_names(self):
        """Getter for data_variable_names."""

        return self._data_variable_names

    @data_variable_names.setter
    def data_variable_names(self, value):
        """Setter for data_variable_names."""

        self.clear_data_variable_names()
        self.add_data_variable_names(value)

    def clear_data_variable_names(self):
        """Remove all data variable names from design."""

        self._data_variable_names = []
        if self.data is not None:
            self.data.clear_variable_names()

    def add_data_variable_names(self, variable_names):
        """Add data variable names to the design.

        Parameters
        ----------
        variables : str or lst of str
            variable names

        """
        if variable_names is None:
            return
        try:
            variable_names = list(variable_names)
        except Exception:
            variable_names = [variable_names]
        self._data_variable_names.extend(variable_names)
        if self.data is not None:
            self.data.add_variable_names(variable_names)

    @property
    def experiment_info(self):  # experiment_info can not be cleared!
        """Getter for experiment_info."""

        return self._experiment_info

    def add_experiment_info(self, text):
        """Add experiment information to the design.

        Parameters
        ----------
        text : string or list of str
            text lines to be added as experiment information

        """

        if text is None:
            return
        elif isinstance(text, str):
            text = [text]
        else:
            try:
                text = list(text)
            except Exception:
                text = [text]

        self._experiment_info.extend(text)
        if self.data is not None:
            for elem in text:
                self.data.add_experiment_info(elem)

    @property
    def bws_factor_randomised(self):
        """Getter for bws_factor_randomised.

        Notes
        -----
        Is between subject factor randomised? (True/False).

        If True conditions will be assigned randomised
        otherwise (default) conditions will be systematically permuted across
        subjects.

        """

        return self._bws_factor_randomised

    @bws_factor_randomised.setter
    def bws_factor_randomised(self, value):
        """Setter for bws_factor_randomised."""

        self._bws_factor_randomised = value

    @property
    def bws_factor_randomized(self):
        """Getter for bws_factor_randomised.

        Notes
        -----
        Is between subject factor randomised? (True/False).

        If True conditions will be assigned randomised
        otherwise (default) conditions will be systematically permuted across
        subjects.

        """

        return self._bws_factor_randomised

    @bws_factor_randomized.setter
    def bws_factor_randomized(self, value):
        """Setter for bws_factor_randomised."""

        self._bws_factor_randomised = value

    def add_bws_factor(self, factor_name, conditions):
        """Add a between subject factor.

        Parameters
        ----------
        factor_name : str
            the name of the between subject factor
        conditions : list
            possible conditions of the between subject factor

        Notes
        -----
        The defined between subject factor conditions will be permuted across
        the subjects when 'using get_permuted_bws_factor_condition'.
        Factors that are added first are treated as hierarchically higher
        factors while permutation.

        See Also
        --------
        get_permuted_bws_factor_condition

        """

        try:
            conditions = list(conditions)
        except Exception:
            conditions = [conditions]
        self._bws_factors[factor_name] = conditions
        self._bws_factors_names.append(factor_name)
        self._randomised_condition_for_subject[factor_name] = {}

    def has_bws_factor(self, factor_name):
        """Checks if a factor is defined.

        Parameters
        ----------
        factor_name : str
            factor name (str)

        Returns
        -------
        bool : boolean

        """

        return factor_name in self.bws_factor_names

    def get_bws_factor(self, factor_name, return_none_if_not_defined=False):
        """Return all conditions of this between subject factor.

        Parameters
        ----------
        factor_name : str
            factor name
        return_none_if_not_defined : boolean (default: False)
            suppresses exception and returns None if factor is not defined.

        Returns
        -------
        conditions : none or array of all conditions

        """


        try:
            cond = self._bws_factors[factor_name]
        except Exception:
            if return_none_if_not_defined:
                return None
            else:
                raise RuntimeError(_BWS_FACTOR_NOT_EXIST.format(factor_name))
        return cond

    def get_permuted_bws_factor_condition(self, factor_name, subject_id=None):
        """Get the between subject factor condition for a subject.

        The condition for the current subject will be returned, if expyriment
        is running and the function is called without a subject_id.
        If the function is called with a subject_id, the condition for this
        particular subject will be returned.

        Parameters
        ----------
        factor_name : str
        subject_id : str, optional
            (default=None)

        Returns
        -------
        cond : str
            condition for the current subject

        Notes
        -----
        see add_bws_factor

        """

        if subject_id is None:
            if self.subject is None:  # No current subject id defined
                return None
            else:  # Use current subject
                return self.get_permuted_bws_factor_condition(
                    factor_name, subject_id=self.subject)
        else:
            conditions = self.get_bws_factor(factor_name)
            if conditions is None:
                return None  # Factor not defined
            else:
                cond_idx = 0
                if self.bws_factor_randomised:
                    try:
                        cond_idx = self._randomised_condition_for_subject[
                            factor_name][subject_id]
                    except Exception:  # If not yet randomised for this subject, do it
                        cond_idx = rand_int(
                            0, len(self._bws_factors[factor_name]) - 1)
                        self._randomised_condition_for_subject[
                            factor_name][subject_id] = cond_idx

                else:  # Permutation
                    # (n_cond_lower_fac) total number of conditions for all
                    # hierarchically lower factors
                    n_cond_lower_fac = self.n_bws_factor_conditions
                    for fac in self.bws_factor_names:
                        n_cond_lower_fac -= len(self.get_bws_factor(fac))
                        if fac is factor_name:
                            break
                    if n_cond_lower_fac <= 0:
                        n_cond_lower_fac = 1
                    cond_idx = ((subject_id - 1) // n_cond_lower_fac) % \
                        len(self.get_bws_factor(fac))
                return self._bws_factors[factor_name][cond_idx]

    def clear_bws_factors(self):
        """Remove all between subject factors from design."""

        self._bws_factors = {}

        # Can't use dict_keys, because dicts don't keep the order
        self._bws_factors_names = []

        self._randomised_condition_for_subject = {}
        self.bws_factor_randomised = False

    @property
    def bws_factor_names(self):
        """Getter for factors keys."""
        return self._bws_factors_names

    @property
    def n_bws_factor_conditions(self):
        """Getter for n_bws_factor_conditions.

        Total number of conditions in all bws_factors.

        """

        n = 0
        for fn in self.bws_factor_names:
            n += len(self.get_bws_factor(fn))
        return n

    def set_log_level(self, loglevel):
        """Set the log level of the current experiment

        Parameters
        ----------
        loglevel : int
            The log level (0, 1, 2) of the experiment.

        Notes
        -----
        There are three event logging levels:

        - O no event logging
        - 1 normal event logging (logging of all input & output events)
        - 2 intensive logging; logs much more; please use this only for
          debugging proposes

        In most cases, it should be avoided to switch off logging (loglevel=0).
        If log files become to big due to certain repetitive events, it is
        suggested to switch of the logging of individual stimuli or IO event.
        (see the method `.set_logging()` of this objects)

        The logging of events can be also changed before initialise via the
        default value `expyriment.control.defaults.event_logging`.

        """

        self._log_level = int(loglevel)

    def add_block(self, block, copies=1):
        """Add a block to the experiment.

        Parameters
        ----------
        block : design.Block
            block to add
        copies : int, optional
            number of copies to add (default = 1)

        """

        for _x in range(0, copies):
            self._blocks.append(block.copy())
            self._blocks[-1]._id = self._block_id_counter
            self._block_id_counter += 1

        _internals.active_exp._event_file_log(
            "Experiment,block added,{0},{1}".format(
                self.name, self._blocks[-1]._id), 2)

    def add_blocks_full_factorial(self, design_dict, copies=1):
        """Add blocks of all combinations of a full factorial design.

        Factors will be defined according the design_dict parameter.
        The design is specified by a dictionary. The keys of the dictionary
        indicate the factor names. Each value of the dictionary has to be
        a list of the factor levels.

        Parameters
        ----------
        design_dict : dictionary
            keys: factor names, values: lists of factor levels
        copies : int, optional
            number of copies to add (default = 1)

        See Also
        --------
        expyriment.design.Block.add_trials_full_factorial

        """

        keys = design_dict.keys()
        levels = list(map(lambda x: len(design_dict[x]), keys))
        cnt = [0]*len(design_dict)

        while cnt is not None:
            bl = Block()
            for i,k in enumerate(keys):
                bl.set_factor(k, design_dict[ k ][ cnt[i] ])
            self.add_block(bl, copies=copies)

            cnt = _get_next_permutation(values=cnt, levels=levels)



    def remove_block(self, position):
        """Remove block from experiment.

        If no position is given, the last one is removed.

        Parameters
        ----------
        position : int
            position of the block to be removed

        """

        block = self._blocks.pop(position)

        _internals.active_exp._event_file_log(
            "Experiment,block removed,{0},{1}".format(self.name,
                                                      block.id), 2)

    def clear_blocks(self):
        """Remove all blocks from experiment."""

        self._blocks = []
        self._block_id_counter = 0

        _internals.active_exp._event_file_log("Experiment,blocks cleared", 2)

    def order_blocks(self, order):
        """Order the blocks.

        Parameters
        ----------
        order : list
            list with the new order of positions

        """

        if not len(order) == len(self._blocks):
            raise ValueError("Given order has wrong number of items!")
        blocks_new = []
        for position in order:
            blocks_new.append(self._blocks[position])
        self._blocks = blocks_new

    @property
    def n_blocks(self):
        """Getter for n_blocks.

        Number of blocks.

        """

        return len(self._blocks)

    def swap_blocks(self, position1, position2):
        """Swap two blocks.

        Parameters
        ----------
        position1 : int
            position of first block
        position2 : int
            position of second block

        """

        if position1 < len(self._blocks) and position2 < len(self._blocks):
            self._blocks[position1], self._blocks[position2] = \
                self._blocks[position2], self._blocks[position1]
            return True
        else:
            return False

    def shuffle_blocks(self, method=0, max_repetitions=None, n_segments=None):
        """Shuffle all blocks.

        The function returns False if no randomisation could be found that
        fulfills the max immediate block repetition criterion. The different
        type of blocks are only defined by the factors. Shuffle does not
        take into account the added trials.

        The following randomisation methods are defined:

                0 = total randomisation of block order (default)

                1 = randomisation within small miniblocks. Each miniblock
                contains one block of each type (only defined by factors!);
                in other words, copies of one block type are always in
                different miniblocks

        Parameters
        ----------
        method : int, optional
            method of block randomisation (default=0)
        max_repetitions : int, optional
            see documentation of `randomise.shuffle_list` (default = None)
        n_segments : int, optional
            this parameter will be only considered for randomisation method 0;
            see documentation of `randomise.shuffle_list` (default = None)

        Returns
        -------
        succeeded : bool
            returns if randomisation was successful and fulfilled the specified
            constrains (see max_repetitions)

        """

        if method == 1: # make segments
            tmp = self._blocks
            self._blocks = []
            types_occurred = []
            cnt = 0
            n_segments = 1
            while len(tmp) > 0:
                is_new = True
                tr_type = tmp[cnt].factors_as_text
                for occ in types_occurred:
                    if tr_type == occ:
                        is_new = False
                        break
                if is_new:
                    self._blocks.append(tmp.pop(cnt))
                    types_occurred.append(tr_type)
                    cnt = 0
                else:
                    cnt += 1
                    if cnt >= len(tmp):
                        types_occurred = []
                        cnt = 0
                        if len(tmp)>0:
                            n_segments += 1

        rtn = shuffle_list(self._blocks, max_repetitions=max_repetitions,
                           n_segments=n_segments)
        if rtn is False:
            print("Warning: Could not find an appropriate block " + \
                  "randomisation!")
        return rtn

    def permute_blocks(self, permutation_type, factor_names=None,
                       subject_id=None):
        """Permute the blocks.

        Parameters
        ----------
        permutation_type : int (permutation type)
            type of block order permutation (permutation type);
            permutation types defined in misc.constants:
            P_BALANCED_LATIN_SQUARE, P_CYCLED_LATIN_SQUARE, and P_RANDOM
        factor_names : list (of strings), optional
            list of the factor names to be considered while permutation;
            if factor_names are not defined (None) all factors will be used.
        subject_id : int, optional
            subject number for this permutation;
            if subject_id is defined or none (default) and experiment has
            been started, the current subject number will be used

        """

        if subject_id is None:
            if self.subject is None:
                raise RuntimeError("If Expyriment is not started, \
a subject number needs to be defined for the permutation.")
            else:
                subject_id = self.subject

        if not permute.is_permutation_type(permutation_type):
                raise AttributeError("{0} is an unknown permutation \
type".format(permutation_type))
        if factor_names is None:
            factor_names = self.block_list_factor_names

        # Get the condition combinations for the specified factors:
        all_factor_combi = []
        for b in self.blocks:
            combi = []
            for f in factor_names:
                combi.append([f, b.get_factor(f, return_none_if_not_defined=True)])
            new = True
            for c in all_factor_combi:
                if c == combi:
                    new = False
            if new:  # Add only a new combination
                all_factor_combi.append(combi)

        # Get the permutation
        if permutation_type in [constants.P_BALANCED_LATIN_SQUARE,
                                constants.P_CYCLED_LATIN_SQUARE]:
            permutation = permute.latin_square(all_factor_combi,
                                               permutation_type=permutation_type)
            idx = (subject_id - 1) % len(permutation)
            permutation = permutation[idx]
        else:
            shuffle_list(all_factor_combi)
            permutation = all_factor_combi

        tmp = self._blocks
        self._blocks = []
        for search_combi in permutation:
            # Search tmp block for this comb
            # And add all fitting blocks  (multiple addings possible)
            for b in tmp:
                combi = []
                for f in factor_names:
                    combi.append([f, b.get_factor(f, return_none_if_not_defined=True)])
                if combi == search_combi:
                    self._blocks.append(b)

    def sort_blocks(self):
        """Sort the blocks according to their indices from low to high."""

        blocks_new = []
        id_list = sorted(x.id for x in self._blocks)
        for id in id_list:
            position = [i for i, x in enumerate(self._blocks)
                        if x.id == id][0]
            blocks_new.append(self._blocks[position])
        self._blocks = blocks_new

    def find_block(self, id):
        """Find the position of a block, given the id.

        Parameters
        ----------
        id : int
            block id to look for

        Returns
        -------
        pos: list of int
            positions as a list or None if not in block list.

        """

        positions = [i for i, x in enumerate(self._blocks) if x.id == id]
        if positions:
            return positions

    @property
    def trial_factor_names(self):
        """Getter for trial_factor_nanes.

        Get all factor names defined in the trial lists of all blocks.

        """

        factors = []
        for bl in self.blocks:
            factors.extend(bl.trial_factor_names)
        return sorted(set(factors))

    @property
    def block_list_factor_names(self):
        """Getter for block_list_factor_names.

        Get all factor names defined in all blocks.

        """

        factors = []
        for bl in self.blocks:
            factors.extend(bl.factor_names)
        return sorted(set(factors))

    @property
    def design_as_text(self):
        """Getter for design_as_text.

        Trial list as csv table.

        """

        rtn = "#exp: {0}\n".format(self.name)
        if len(self.experiment_info) > 0:
            for txt in self.experiment_info:
                rtn = f"{rtn}#xpi: {txt}\n"
        if len(self.bws_factor_names) > 0:
            for factor_name in self.bws_factor_names:
                rtn = f"{rtn}#bws: {factor_name}="
                for txt in self.get_bws_factor(factor_name):
                    rtn = f"{rtn}{txt},"
                rtn = rtn[:-1] + "\n"  # delete last comma
<<<<<<< HEAD
            rtn = f"{rtn}#bws-rand: {int(self.bws_factor_randomized)}\n"
=======
            rtn += "#bws-rand: {0}\n".format(int(self.bws_factor_randomised))
>>>>>>> 6c0ee3ee
        if len(self.data_variable_names) > 0:
            rtn = f"{rtn}#dvn: "
            for txt in self.data_variable_names:
                rtn = f"{rtn}{txt},"
            rtn = rtn[:-1] + "\n"

        rtn = f"{rtn}block_cnt,block_id"
        bl_factors = self.block_list_factor_names
        factors = self.trial_factor_names
        for f in bl_factors:
            rtn = f"{rtn},block_{f}"
        rtn = f"{rtn},trial_cnt,trial_id"
        for f in factors:
            rtn = f"{rtn},{f}"

        for bl_cnt, bl in enumerate(self.blocks):
            for tr_cnt, tr in enumerate(bl.trials):
                rtn = f"{rtn}\n{bl_cnt},{bl.id}"
                for f in bl_factors:
                    factor = bl.get_factor(f, return_none_if_not_defined=True)
                    rtn = f"{rtn},{factor}"
                rtn = f"{rtn},{tr_cnt},{tr.id}"
                for f in factors:
                    factor = tr.get_factor(f, return_none_if_not_defined=True)
                    rtn = f"{rtn},{factor}"

        return rtn

    def save_design(self, filename):
        """Save the design as list of trials to a csv file.

        The function considers only the defined trial factors and not the
        added stimuli.

        Notes
        -----
        The current version of this function does not handle between_subject
        factors and data_variables.

        Parameters
        ----------
        filename : str
            name (fullpath) of the csv file (str)

        """

        with open(filename, 'wb') as f:
            try:
                locale_enc = locale.getdefaultlocale()[1]
            except Exception:
                locale_enc = "UTF-8"
            header = "# -*- coding: {0} -*-\n".format(locale_enc)
            f.write(unicode2byte(header + self.design_as_text))

    def load_design(self, filename, encoding=None):
        """Load the design from a csv file containing list of trials.

        The function considers only the defined trial factors and not the
        added stimuli. The existing design will be deleted.

        Notes
        -----
        The current version of this function does not handle between_subject
        factors and data_variables.

        Parameters
        ----------
        filename : str
            name (fullpath) of the csv file (str)

        encoding : str, optional
            the encoding to be used when reading from the file

        """

        delimiter = ","
        self.clear_blocks()
        block_factors = {}
        trial_factors = {}
        if encoding is None:
            with open(filename, 'r') as fl:
                first_line = fl.readline()
                encoding = re.findall(r"coding[:=]\s*([-\w.]+)", first_line)
                if encoding == []:
                    second_line = fl.readline()
                    encoding = re.findall(r"coding[:=]\s*([-\w.]+)",
                                          second_line)
                    if encoding == []:
                        encoding = [None]
        else:
            encoding = [encoding]
        with codecs.open(filename, 'rb', encoding[0], errors='replace') as fl:
            for ln in fl:
                ln = byte2unicode(ln)
                if ln[0] == "#":
                    if ln.startswith("#exp:"):
                        self._name = ln[6:].strip()
                    elif ln.startswith("#xpi:"):
                        self.add_experiment_info(ln[6:].strip())
                    elif ln.startswith("#dvn:"):
                        for tmp in ln[6:].split(","):
                            self.add_data_variable_names(tmp.strip())
                    elif ln.startswith("#bws-rand:"):
                        self.bws_factor_randomised = (ln[11] == "1")
                    elif ln.startswith("#bws:"):
                        tmp = ln[6:].split("=")
                        print(tmp[1].strip().split(","))
                        self.add_bws_factor(tmp[0], tmp[1].strip().split(","))

                else:  # data line
                    if len(block_factors) < 1:
                        # read first no-comment line --> varnames
                        for col, var in enumerate(ln.split(delimiter)):
                            var = var.strip()
                            if var.startswith("block_"):
                                var = var.replace("block_", "")
                                block_factors[col] = var
                            elif var.startswith("trial_"):
                                var = var.replace("trial_", "")
                                trial_factors[col] = var
                            else:
                                trial_factors[col] = var

                        if not("cnt" in list(block_factors.values()) and
                               "id" in list(block_factors.values()) and
                               "cnt" in list(trial_factors.values()) and
                               "id" in list(trial_factors.values())):
                            message = "Can't read design file. " + \
                                "The file '{0}' ".format(filename) + \
                                "does not contain an Expyriment trial list."
                            raise OSError(message)
                    else:
                        block_cnt = None
                        trial_cnt = None
                        # read data
                        for col, val in enumerate(ln.split(delimiter)):
                            val = val.strip()
                            # try to convert to number
                            if val.find(".") >= 0:
                                try:
                                    val = float(val)
                                except Exception:
                                    pass
                            else:
                                try:
                                    val = int(val)
                                except Exception:
                                    pass

                            # set value to block or trial
                            if col in block_factors:
                                if block_factors[col] == "cnt":
                                    block_cnt = val
                                    while len(self.blocks) < block_cnt + 1:
                                        self.add_block(Block())
                                elif block_factors[col] == "id":
                                    self.blocks[block_cnt]._id = val
                                else:
                                    self.blocks[block_cnt].set_factor(
                                        block_factors[col], val)

                            if col in trial_factors:
                                if trial_factors[col] == "cnt":
                                    trial_cnt = val
                                    while len(self.blocks[block_cnt].trials)\
                                            < trial_cnt + 1:
                                        self.blocks[block_cnt].add_trial(
                                            Trial())
                                elif trial_factors[col] == "id":
                                    self.blocks[block_cnt].trials[trial_cnt].\
                                        _id = val
                                else:
                                    self.blocks[block_cnt].trials[trial_cnt].\
                                        set_factor(trial_factors[col], val)

    def _event_file_log(self, log_text, log_level=1, log_event_tag=None):
        # log_level 1 = default, 2 = extensive, 0 or False = off
        """ Helper function to log event in the global experiment event file"""
        if self.is_initialised and\
                self._log_level > 0 and\
                self._log_level >= log_level and \
                self.events is not None:
            self.events.log(event=log_text, log_event_tag=log_event_tag)

    def _event_file_warn(self, warning, log_level=1):
        """ Helper function to log event in the global experiment event file"""
        if self.is_initialised and\
                self._log_level > 0 and\
                self._log_level >= log_level and \
                self.events is not None:
            self.events.log(warning)

    def log_design_to_event_file(self, additional_comment=""):
        """Log the design (as comment) to the current main event file.

        If no experiment is initialised or no event file exists the function
        will not do anything. This function will be automatically called after
        an experiment has been started.

        Parameters
        ----------
        additional_comment : str, optional
            additional comment that will be logged

        See Also
        --------
        save_design

        """

        if self.is_initialised and self.events is not None:
            self.events.log("design,log,{0}".format(additional_comment))
            for ln in self.design_as_text.splitlines():
                self.events.write_comment(
                    "design: {0}".format(ln).replace(":#", "-"))
            self.events.log("design,logged,{0}".format(
                additional_comment))

    def register_wait_callback_function(self, function):
        """Register a wait callback function.

        The registered wait callback function will be repetitively executed in
        all Expyriment wait and event loops that wait for an external input (see below).

        If the callback function returns a control.CallbackQuitEvent the calling wait
        or event loop will be force to quit. The CallbackQuitEvent object will be then
        return (as first return value in the case of multiple return values).

        The following functions will call the currently registered callback function
        (at least once!):

            - control.wait_end_audiosystem
            - misc.Clock.wait
            - misc.Clock.wait_seconds
            - misc.Clock.wait_minutes
            - io.Keyboard.wait
            - io.Keyboard.wait_char
            - io.StreamingButtonBox.wait
            - io.EventButtonBox.wait
            - io.GamePad.wait_press
            - io.TriggerInput.wait
            - io.Mouse.wait_press
            - io.SerialPort.read_line
            - io.TextInput.get
            - io.TouchScreenButtonBox.wait
            - io.extras.CedrusResponseDevice.wait
            - stimulus.Video.wait_frame
            - stimulus.Video.wait_end

        Parameters
        ----------
        function : function
            wait function (function)

        Notes
        -----
        CAUTION! If wait callback function takes longer than 1 ms to process,
        Expyriment timing will be affected!

        See Also
        --------
        expyriment.control.CallbackQuitEvent

        """

        if isinstance(function, FunctionType):
            self._wait_callback_function = function
        else:
            raise AttributeError("register_wait_callback_function requires " +
                                 "a function as parameter")

    def unregister_wait_callback_function(self):
        """Unregister wait function."""

        self._wait_callback_function = None

    def _execute_wait_callback(self):
        """Execute wait function.

        Returns the return value of the callback function or
        False if callback is not defines.

        """

        if self._wait_callback_function is not None:
            return self._wait_callback_function()
        else:
            return False

    @property
    def is_callback_registered(self):
        """This property indicates whether a callback function has been
        registered or not.

        """
        return (self._wait_callback_function is not None)


class Block:
    """A class implementing an experimental block."""

    _trial_cnt_variable_name = "trial_cnt"  # variable names for csv in/output
    _trial_id_variable_name = "trial_id"

    def __init__(self, name=None):
        """Create a block.

        Parameters
        ----------
        name : str, optional
            name of the block

        """

        if name is not None:
            self._name = name
        else:
            self._name = defaults.block_name

        self._factors = {}
        self._trials = []
        self._trial_id_counter = 0
        self._id = None

    @property
    def name(self):
        """Getter for name."""

        return self._name

    @property
    def id(self):
        """Getter for id."""

        return self._id

    @property
    def trials(self):
        """Getter for trials."""

        return self._trials

    def __str__(self):
        return self._get_summary(True)

    @property
    def summary(self):
        """Getter for summary."""

        return self._get_summary(False)

    def _get_summary(self, include_trial_IDs):
        """Return a summary of the trials as string."""

        if self.name is None:
            name = ""
        else:
            name = self.name
        rtn = """Block {0}: {1}
    block factors: {2}
    n trials: {3}""".format(self.id, name,
                            self.factors_as_text,
                            len(self.trials))

        if include_trial_IDs:
            rtn += """
    trial IDs = {0}""".format([t.id for t in self.trials])
        rtn += """
    trial factors: """
        for f in self.trial_factor_names:
            val = []
            for tf in self.get_trial_factor_values(f):
                if tf not in val:
                    val.append(tf)
            string_sort_array(val)
            val = [repr(x) if not isinstance(x, str) \
                   else x for x in val]
            rtn += "{0} = [{1}]\n                   ".format(
                f, ", ".join(val))

        return rtn

    @property
    def factors_as_text(self):
        """Getter for factors_as_text.

        Return all factor names and values as string line.

        """

        all_factors = ""
        for f in self.factor_names:
            all_factors = all_factors + \
                "{0} = {1}\n                   ".format(
                    f, self.get_factor(f, return_none_if_not_defined=True))
        all_factors = all_factors.rstrip()
        if len(all_factors) >= 1 and all_factors[-1] == ",":
            all_factors = all_factors[:-1]
        return all_factors

    def set_factor(self, name, value):
        """Set a factor for the block.

        Parameters
        ----------
        name : str
            factor name
        value : str or numeric
            factor value

        """

        if isinstance(value, (bytes, str, int, float)):
            self._factors[name] = value
        else:
            message = "Factor values or factor conditions must to be a " + \
                "String or a Number (i.e. float or integer).\n " + \
                "{0} is not allowed.".format(type(value))
            raise TypeError(message)

    def has_factor(self, name):
        """Checks if a factor is defined.

        Parameters
        ----------
        name : str
            factor name (str)

        Returns
        -------
        bool : boolean

        """

        return name in self.factor_names

    def get_factor(self, name, return_none_if_not_defined=False):
        """Get a factor of the block.

        Parameters
        ----------
        name : str
            factor name
        return_none_if_not_defined : boolean (default: False)
            suppresses exception and returns None if factor is not defined.

        Returns
        -------
        factor_val : str or numeric

        """

        try:
            rtn = self._factors[name]
        except Exception:
            if return_none_if_not_defined:
                return None
            else:
                raise RuntimeError(_FACTOR_NOT_EXIST.format(name))
        return rtn

    @property
    def factor_dict(self):
        """The dictionary with all factors of the block."""

        return self._factors

    def clear_factors(self):
        """Clear all factors."""

        self._factors = {}

    @property
    def factor_names(self):
        """Getter for factor_names.

        Factor keys.

        """

        return list(self._factors.keys())

    def compare(self, block):
        """Compares this block with another block and returns `True` if all
        factors associated with both blocks are identical.

        Parameters
        ----------
        block : design.Block

        Returns
        -------
        identical: boolean

        See Also
        --------
        expyriment.design.Trial.compare

        """

        return (self.factor_dict == block.factor_dict)

    def get_random_trial(self):
        """Returns a randomly selected trial.

        Notes
        -----
        This function is useful for compiling training blocks.

        Returns
        -------
        rnd : design.Trial
            random Expyriment trial

        """

        rnd = rand_int(0, len(self._trials) - 1)
        return self._trials[rnd]

    def add_trial(self, trial, copies=1, random_position=False):
        """Adds one or multiple copies of the trial to the block.

        Parameters
        ----------
        trial : design.Trial
            trial to add
        copies : int, optional
            number of copies to add (default = 1)
        random_position : bool, optional
            True  = insert trials at random position;
            False = append trials at the end (default=False)

        """

        for _x in range(0, copies):
            if random_position:
                pos = rand_int(0, len(self._trials))
                self._trials.insert(pos, trial.copy())
            else:
                self._trials.append(trial.copy())
            self._trials[-1]._id = self._trial_id_counter
            self._trial_id_counter += 1

        log_txt = "Block,trial added,{0}, {1}".format(self.name,
                                                      self._trials[-1]._id)
        if random_position:
            log_txt += ", random position"
        _internals.active_exp._event_file_log(log_txt, 2)

    def remove_trial(self, position):
        """Remove a trial.

        Parameters
        ----------
        position : int
            position of the trial

        """

        trial = self._trials.pop(position)

        _internals.active_exp._event_file_log(
            "Block,trial removed,{0},{1}".format(self.id, trial.id), 2)

    def clear_trials(self):
        """Clear all trials."""

        self._trials = []
        self._trial_id_counter = 0

        _internals.active_exp._event_file_log("Block,trials cleared", 2)

    @property
    def n_trials(self):
        """Getter for n_trials.

        Number of trials.

        """

        return len(self._trials)

    @property
    def trial_factor_names(self):
        """Getter for trial_factor_names.

        Get all factor names defined in trial list.

        """

        if len(self.trials) < 1:
            return []
        rtn = self.trials[0].factor_names
        for tr in self.trials:
            for new_fac in tr.factor_names:
                is_new = True
                for old_fac in rtn:
                    if old_fac == new_fac:
                        is_new = False
                        break
                if is_new:
                    rtn.append(new_fac)
        return rtn

    def get_trial_factor_values(self, name):
        """Return a list of the values of a certain factor for all trials.

        Parameters
        ----------
        name : str
            name of the factor

        """

        rtn = []
        for trial in self.trials:
            rtn.append(trial.get_factor(name, return_none_if_not_defined=True))
        return rtn

    @property
    def design_as_text(self):
        """Getter for design_as_text.

        List of trial factors as csv table.

        The list considers only the defined trial factors and not the
        added stimuli.

        """

        rtn = "{0},{1}".format(self._trial_cnt_variable_name,
                               self._trial_id_variable_name)
        factors = self.trial_factor_names
        for f in factors:
            rtn += ",{0}".format(f)
        for cnt, tr in enumerate(self.trials):
            rtn += "\n{0},{1}".format(cnt, tr.id)
            for f in factors:
                rtn += ",{0}".format(tr.get_factor(f, return_none_if_not_defined=True))
        return rtn

    def save_design(self, filename):
        """Save the list of trials to a csv file.

        The function considers only the defined trial factors and not the
        added stimuli.

        Parameters
        filename  -- name (fullpath) of the csv file

        """

        with open(filename, 'wb') as f:
            try:
                locale_enc = locale.getdefaultlocale()[1]
            except Exception:
                locale_enc = "UTF-8"
            header = "# -*- coding: {0} -*-\n".format(locale_enc)
            f.write(unicode2byte(header + self.design_as_text))

    def read_design(self, filename):
        """Reads a list of trials from a csv file and clears the old block
        design.

        The function considers only the trial factors and not the added
        stimuli. All factors will be read in as text strings and not casted to
        numericals. Please do this manually if required.

        Parameters
        ----------
        filename : str
            name (fullpath) of the csv file (str)

        """

        tmp = Block()
        tmp.add_trials_from_csv_file(filename)
        fac_names = tmp.trial_factor_names

        self.clear_factors()
        self.clear_trials()

        for tr in tmp.trials:
            new = Trial()
            for fac in fac_names:
                if fac == self._trial_cnt_variable_name:
                    pass
                elif fac == self._trial_id_variable_name:
                    new._id = int(tr.get_factor(fac, return_none_if_not_defined=True))
                else:
                    new.set_factor(fac, tr.get_factor(fac, return_none_if_not_defined=True))
            self.add_trial(new)

    def add_trials_from_csv_file(self, filename, encoding=None):
        """Read a list of trials from csv-file and append the new trials to the
        block. Trials are defined as combinations of trial factors.

        **csv-file specifications**

            The first row of the csv-file specifies the factor names. Each
            following row describes one trial. Each row must have the same
            amount of columns.

        Notes
        ------
        All factors will be read in as text strings and not casted to
        numericals. Please do this manually if required.

        Parameters
        ----------
        filename : str
            name (fullpath) of the csv file (str)

        encoding : str, optional
            the encoding to be used when reading from the file

        """

        factor_names = []
        if encoding is None:
            with open(filename, 'r') as fl:
                first_line = fl.readline()
                encoding = re.findall(r"coding[:=]\s*([-\w.]+)", first_line)
                if encoding == []:
                    second_line = fl.readline()
                    encoding = re.findall(r"coding[:=]\s*([-\w.]+)",
                                          second_line)
                    if encoding == []:
                        encoding = ['utf-8']

        else:
            encoding = [encoding]

        with codecs.open(filename, "rb", encoding[0], errors='replace') as f:
            reader = csv.reader(f)
            for r_cnt, row in enumerate(reader):
                if r_cnt == 0:
                    factor_names = [byte2unicode(x) for x in row]
                else:
                    trial = Trial()
                    for c_cnt in range(0, len(row)):
                        trial.set_factor(byte2unicode(factor_names[c_cnt]),
                                         byte2unicode(row[c_cnt]))
                    self.add_trial(trial)


    def add_trials_full_factorial(self, design_dict, copies=1):
        """Add trials of all combinations of a full factorial design.

         Factors will be defined according the design_dict parameter.
         The design is specified by a dictionary. The keys of the dictionary
         indicate the factor names. Each value of the dictionary has to be
         a list of the factor levels.

         Parameters
         ----------
         design_dict : dictionary
             keys: factor names, values: lists of factor levels
         copies : int, optional
             number of copies to add (default = 1)

         Examples
         --------
         >>> bl = design.Block()
         >>> design = {
         >>>    "target": ["left", "center", "right"],
         >>>    "cue": [-300, 300],
         >>>    "letter": ["H", "F"]}
         >>> bl.add_trials_full_factorial(design, copies=10)

        """

        keys = design_dict.keys()
        levels = list(map(lambda x: len(design_dict[x]), keys))
        cnt = [0]*len(design_dict)

        while cnt is not None:
            tr = Trial()
            for i,k in enumerate(keys):
                tr.set_factor(k, design_dict[ k ][ cnt[i] ])
            self.add_trial(tr, copies=copies)
            cnt = _get_next_permutation(values=cnt, levels=levels)


    def order_trials(self, order):
        """Order the trials.

        Parameters
        ----------
        order : list
            list with the new order of positions

        """

        if not len(order) == len(self._trials):
            raise ValueError("Given order has wrong number of items!")
        trials_new = []
        for position in order:
            trials_new.append(self._trials[position])
        self._trials = trials_new

    def swap_trials(self, position1, position2):
        """Swap two trials.

        Parameters
        ----------
        position1 : int
            position of first trial
        position2 : int
            position of second trial

        """

        if position1 < len(self._trials) and position2 < len(self._trials):
            self._trials[position1], self._trials[position2] = \
                self._trials[position2], self._trials[position1]
            return True
        else:
            return False

    @property
    def max_trial_repetitions(self):
        """Getter for max_trial_repetitions.

        Returns the maximum number of immediate trial repetitions.

        """

        tmp = []
        for t in self._trials:
            tmp.append(t.factors_as_text)

        max_reps = 0
        cnt = 0
        for x in range(1, len(tmp) - 1):
            if tmp[x - 1] == tmp[x]:
                cnt += 1
                if cnt > max_reps:
                    max_reps = cnt
            else:
                cnt = 0
        return max_reps

    def shuffle_trials(self, method=0, max_repetitions=None, n_segments=None):
        """Shuffle all trials.

        The function returns False if no randomisation could be found that
        fulfills the max immediate trial repetition criterion. The different
        type of trials are only defined by the factors. Shuffle does not
        take into account the added stimuli.

        The following randomisation methods are defined:

                0 = total randomisation of trial order (default)

                1 = randomisation within small miniblocks. Each miniblock
                contains one trial of each type (only defined by factors!);
                in other words, copies of one trial type are always in
                different miniblocks

        Parameters
        ----------
        method : int, optional
            method of trial randomisation (default=0)
        max_repetitions : int, optional
            see documentation of `randomise.shuffle_list` (default = None)
        n_segments : int, optional
            this parameter will be only considered for randomisation method 0;
            see documentation of `randomise.shuffle_list` (default = None)

        Returns
        -------
        succeeded : bool
            returns if randomisation was successful and fulfilled the specified
            constrains (see max_repetitions)

        """

        if method == 1: # make segments
            tmp = self._trials
            self._trials = []
            types_occurred = []
            cnt = 0
            n_segments = 1
            while len(tmp) > 0:
                is_new = True
                tr_type = tmp[cnt].factors_as_text
                for occ in types_occurred:
                    if tr_type == occ:
                        is_new = False
                        break
                if is_new:
                    self._trials.append(tmp.pop(cnt))
                    types_occurred.append(tr_type)
                    cnt = 0
                else:
                    cnt = cnt + 1
                    if cnt >= len(tmp):
                        types_occurred = []
                        cnt = 0
                        if len(tmp)>0:
                            n_segments += 1

        rtn = shuffle_list(self._trials, max_repetitions=max_repetitions,
                           n_segments=n_segments)
        if rtn is False:
            print("Warning: Could not find an appropriate trial " + \
                  "randomisation!")
        return rtn

    def sort_trials(self):
        """Sort the trials according to their indices from low to high."""

        trials_new = []
        id_list = sorted(x.id for x in self._trials)
        for _id in id_list:
            position = [i for i, x in enumerate(self._trials)
                        if x.id == _id][0]
            trials_new.append(self._trials[position])
        self._trials = trials_new

    def find_trial(self, id):
        """Find the positions of a trial.

        Parameters
        -----------
        id : int
            trial id to look for

        Returns
        -------
        pos : list
            positions as a list or None if not in trial list.

        """

        positions = [i for i, x in enumerate(self._trials) if x.id == id]
        if positions:
            return positions

    def copy(self):
        """Return a copy of the block."""

        owntrials = []
        triallist = []
        for trial in self._trials:
            owntrials.append(trial)
            triallist.append(trial.copy())
        self._trials = []
        rtn = deepcopy(self)
        self._trials = owntrials
        rtn._trials = triallist
        return rtn


class Trial:
    """A class implementing an experimental trial."""

    def __init__(self):
        """Create a Trial."""

        self._stimuli = []
        self._factors = {}
        self._id = None

    @property
    def stimuli(self):
        """Getter for stimuli."""

        return self._stimuli

    @property
    def id(self):
        """Getter for id."""

        return self._id

    def __str__(self):
        return """
        Trial:   {0}

        Stimuli: {1}
        """.format(str(self.id),
                   [stimulus.id for stimulus in self.stimuli])

    def set_factor(self, name, value):
        """Set a factor for the trial.

        Parameters
        ----------
        name : str
            factor name
        value : str or numeric
            factor value

        """

        if isinstance(value, (bytes, str, int, float)):
            self._factors[name] = value
        else:
            message = "Factor values or factor conditions must to be a " + \
                "string or a numeric (i.e. float or integer).\n " + \
                "{0} is not allowed.".format(type(value))
            raise TypeError(message)

    def has_factor(self, name):
        """Checks if a factor is defined.

        Parameters
        ----------
        name : str
            factor name (str)

        Returns
        -------
        bool : boolean

        """

        return name in self.factor_names

    def get_factor(self, name, return_none_if_not_defined=False):
        """Get a factor of the trial.

        Parameters
        ----------
        name : str
            factor name
        return_none_if_not_defined : boolean (default: False)
            suppresses exception and returns None if factor is not defined.

        Returns
        -------
        factor_val : str or numeric

        """

        try:
            rtn = self._factors[name]
        except Exception:
            if return_none_if_not_defined:
                return None
            else:
                raise RuntimeError(_FACTOR_NOT_EXIST.format(name))
        return rtn

    @property
    def factor_dict(self):
        """The dictionary with all factors of the trial."""

        return self._factors

    def clear_factors(self):
        """Clear all factors."""

        self._factors = {}

    @property
    def factor_names(self):
        """Getter for factors names."""

        return list(self._factors.keys())

    @property
    def factors_as_text(self):
        """Return all factor names and values as csv string line"""
        all_factors = ""
        for f in self.factor_names:
            all_factors += "{0}={1}, ".format(
                f, str(self.get_factor(f, return_none_if_not_defined=True)))
        return all_factors

    def compare(self, trial):
        """Compares this trial with another trail and returns `True` if all
        factors associated with both trials are identical. Added stimuli will
        be ignored for the comparison.

        Parameters
        ----------
        trail : design.Trial

        Returns
        -------
        identical: boolean

        """

        return (self.factor_dict == trial.factor_dict)

    def add_stimulus(self, stimulus):
        """Add a stimulus to the trial.

        Notes
        -----
        This will add references to stimuli, not copies!

        Parameters
        ----------
        stimulus : expyriment stimulus
            stimulus to add (expyriment.stimuli.* object)

        """

        self._stimuli.append(stimulus)

        _internals.active_exp._event_file_log(
            "Trial,stimulus added,{0},{1}".format(self.id, stimulus.id), 2)

    def remove_stimulus(self, position):
        """Remove stimulus from trial.

        Parameters
        ----------
        position : int
            position of the stimulus

        """

        stimulus = self._stimuli.pop(position)

        _internals.active_exp._event_file_log(
            "Trial,stimulus removed,{0},{1}".format(self.id, stimulus.id), 2)

    def order_stimuli(self, order):
        """Order the stimuli.

        Parameters
        ----------
        order : list
            list with the new order of positions

        """

        if not len(order) == len(self._stimuli):
            raise ValueError("Given order has wrong number of items!")
        stimuli_new = []
        for position in order:
            stimuli_new.append(self._stimuli[position])
        self._stimuli = stimuli_new

    def clear_stimuli(self):
        """Clear the stimuli."""

        self._stimuli = []
        _internals.active_exp._event_file_log("Trial,stimuli cleared", 2)

    def swap_stimuli(self, position1, position2):
        """Swap two stimuli.

        Parameters
        ----------
        position1 : int
            position of first stimulus
        position2 : int
            position of second stimulus

        """

        if position1 < len(self._stimuli) and position2 < len(self._stimuli):
            self._stimuli[position1], self._stimuli[position2] = \
                self._stimuli[position2], self._stimuli[position1]
            return True
        else:
            return False

    def shuffle_stimuli(self, max_repetitions=None, n_segments=None):
        """Shuffle all stimuli.

        Parameters
        ----------
        max_repetitions : int, optional
            see documentation of `randomise.shuffle_list`, default = None
        n_segments : int, optional
            see documentation of `randomise.shuffle_list`, default = None

        Returns
        -------
        success : bool
            randomisation was successful and fulfilled the specified
            constrains (see max_repetitions)

        See Also
        ----------
        expyriment.design.randomise.shuffle_list

        """

        return shuffle_list(self.stimuli,
                               max_repetitions=max_repetitions,
                               n_segments=n_segments)

    def sort_stimuli(self):
        """Sort the stimuli according to their IDs from low to high."""

        stimuli_new = []
        id_list = sorted(x.id for x in self._stimuli)
        for _id in id_list:
            position = [i for i, x in enumerate(self._stimuli)
                        if x.id == _id][0]
            stimuli_new.append(self._stimuli[position])
        self._stimuli = stimuli_new

    def find_stimulus(self, id):
        """Find the positions of a stimulus.

        Parameters
        ----------
        id : int
            stimulus id to look for

        Returns
        -------
        pos : int
            positions as a list or None if not in stimuli list

        """

        positions = [i for i, x in enumerate(self._stimuli) if x.id == id]
        if positions:
            return positions

    def copy(self):
        """Return a copy of the trial."""

        stimlist = self._stimuli.copy()
        self._stimuli = []
        rtn = deepcopy(self)
        self._stimuli = rtn._stimuli = stimlist
        return rtn

    def preload_stimuli(self):
        """Preload all stimuli in trial.

        Returns
        -------
        time : int
            time it took to execute this method in ms

        """

        start = Clock.monotonic_time()
        for stim in self._stimuli:
            stim.preload()
        return int((Clock.monotonic_time() - start) * 1000)

    def unload_stimuli(self, keep_surface=False):
        """Unload all stimuli in trial.

        Parameters
        ----------
        keep_surface : bool, optional
            keep the surface after unloading (default = False)

        Returns
        -------
        time : int
            time it took to execute this method in ms

        """

        start = Clock.monotonic_time()
        for stim in self._stimuli:
            stim.unload(keep_surface=keep_surface)
        return int((Clock.monotonic_time() - start) * 1000)


def _get_next_permutation(values, levels):
    """helper function
    count the array of values up,
    levels define the max levels per unit.

    Returns None is end reached
    """

    if values is None:
        return [0]*len(levels)
    p = 0
    while True:
        values[p] += 1
        if values[p]>=levels[p]:
            values[p] = 0
            p  += 1
            if p>=len(values):
                return None
        else:
            return values

<|MERGE_RESOLUTION|>--- conflicted
+++ resolved
@@ -215,15 +215,9 @@
         if len(self.bws_factor_names) <= 0:
             tmp_str += "no between subject factors\n"
         else:
-<<<<<<< HEAD
             tmp_str += "between subject factors (permutation type: "
             if self.bws_factor_randomized:
                 tmp_str += "random)\n"
-=======
-            tmp_str = tmp_str + "between subject factors (permutation type: "
-            if self.bws_factor_randomised:
-                tmp_str = tmp_str + "random)\n"
->>>>>>> 6c0ee3ee
             else:
                 tmp_str += "latin square)\n"
             for f in self.bws_factor_names:
@@ -880,11 +874,7 @@
                 for txt in self.get_bws_factor(factor_name):
                     rtn = f"{rtn}{txt},"
                 rtn = rtn[:-1] + "\n"  # delete last comma
-<<<<<<< HEAD
-            rtn = f"{rtn}#bws-rand: {int(self.bws_factor_randomized)}\n"
-=======
             rtn += "#bws-rand: {0}\n".format(int(self.bws_factor_randomised))
->>>>>>> 6c0ee3ee
         if len(self.data_variable_names) > 0:
             rtn = f"{rtn}#dvn: "
             for txt in self.data_variable_names:
