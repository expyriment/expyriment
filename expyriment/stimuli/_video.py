--- conflicted
+++ resolved
@@ -302,33 +302,17 @@
             self._surface = None
             self._is_preloaded = False
 
-<<<<<<< HEAD
-    def play(self, log_event_tag=None):
-=======
     def play(self, loop=False):
->>>>>>> 89f10a2c
         """Play the video stimulus from the current position.
 
         Parameters
         ----------
         
-<<<<<<< HEAD
-        Parameters
-        ----------
-        log_event_tag : numeral or string, optional
-            if log_event_tag is defined and if logging is switched on for this
-            stimulus (default), a summary of the inter-event-intervalls are
-            appended at the end of the event file
-
-        Notes
-        -----
-=======
         loop : bool, optional
             loop video playback (will be ignored when using play to unpause!)
             
         Note
         ----
->>>>>>> 89f10a2c
         When the audio from the video should be played as well, the audiosystem
         has to be stopped (by calling expyriment.control.stop_audiosystem() )
         BEFORE the video stimulus is preloaded! After the stimulus has been
@@ -356,23 +340,11 @@
                 self.preload()
             if self._logging:
                 _internals.active_exp._event_file_log(
-<<<<<<< HEAD
-                    "Video,warning," + message)
-
-        if not self._is_preloaded:
-            self.preload()
-        if self._logging:
-            _internals.active_exp._event_file_log(
-                "Video,playing,{0}".format(unicode2byte(self._filename)), 1,
-                log_event_tag=log_event_tag)
-        self._file.play()
-=======
                     "Video,playing,{0}".format(unicode2byte(self._filename)))
             if self._backend == "mediadecoder" and self._file.audioformat:
                 self._audio.start()
             self._file.loop = loop
             self._file.play()
->>>>>>> 89f10a2c
 
     def stop(self):
         """Stop the video stimulus."""
@@ -426,10 +398,6 @@
             self._file.rewind()
             self._frame = 0
 
-<<<<<<< HEAD
-    def present(self, log_event_tag=None):
-        """Play the video and present current frame.
-=======
     def _update_surface(self, frame):
         """Update surface with newly available video frame."""
 
@@ -443,26 +411,13 @@
 
     def present(self):
         """Present current frame.
->>>>>>> 89f10a2c
 
         This method waits for the next frame and presents it on the screen.
         When using OpenGL, the method blocks until this frame is actually being
         written to the screen.
 
-<<<<<<< HEAD
-        Parameters
-        ----------
-        log_event_tag : numeral or string, optional
-            if log_event_tag is defined and if logging is switched on for this
-            stimulus (default), a summary of the inter-event-intervalls are
-            appended at the end of the event file
-
-        Notes
-        -----
-=======
-        Note
-        ----
->>>>>>> 89f10a2c
+        Note
+        ----
         When the audio from the video should be played as well, the audiosystem
         has to be stopped (by calling ``expyriment.control.stop_audiosystem()``)
         BEFORE the video stimulus is preloaded! After the stimulus has been
@@ -475,11 +430,6 @@
 
         """
 
-<<<<<<< HEAD
-        self.play(log_event_tag=log_event_tag)
-        while not self._file.get_frame() > self._frame:
-            pass
-=======
         start = Clock.monotonic_time()
         while not self.new_frame_available:
             if not self.is_playing:
@@ -491,7 +441,6 @@
             _internals.active_exp._event_file_warn(
                 "Video,warning," + warn_message)
         self._frame = self.frame
->>>>>>> 89f10a2c
         self.update()
         return (Clock.monotonic_time() - start) * 1000
 
